// Copyright (c) 2018-2019, Sylabs Inc. All rights reserved.
// This software is licensed under a 3-clause BSD license. Please consult the
// LICENSE.md file distributed with the sources of this project regarding your
// rights to use or distribute this software.

// Package sypgp implements the openpgp integration into the singularity project.
package sypgp

import (
	"bytes"
	"context"
	"crypto"
	"encoding/hex"
	"errors"
	"fmt"
	"io"
	"net/http"
	"os"
	"path/filepath"
	"strconv"
	"strings"
	"syscall"
	"text/tabwriter"
	"time"

	jsonresp "github.com/sylabs/json-resp"
	"github.com/sylabs/scs-key-client/client"
	"github.com/sylabs/singularity/internal/pkg/sylog"
	"github.com/sylabs/singularity/internal/pkg/util/interactive"
	"github.com/sylabs/singularity/pkg/syfs"
	"golang.org/x/crypto/openpgp"
	"golang.org/x/crypto/openpgp/armor"
	"golang.org/x/crypto/openpgp/packet"
)

const (
	helpAuth = `Access token is expired or missing. To update or obtain a token:
  1) View configured remotes using "singularity remote list"
  2) Identify default remote. It will be listed with square brackets.
  3) Login to default remote with "singularity remote login <RemoteName>"
`
	helpPush = `  4) Push key using "singularity key push %[1]X"
`
)

var (
	errNotEncrypted = errors.New("key is not encrypted")

	// ErrEmptyKeyring is the error when the public, or private keyring
	// empty.
	ErrEmptyKeyring = errors.New("keyring is empty")
)

// KeyExistsError is a type representing an error associated to a specific key.
type KeyExistsError struct {
	fingerprint [20]byte
}

// Handle is a structure representing a keyring
type Handle struct {
	path string
}

// GenKeyPairOptions parameters needed for generating new key pair.
type GenKeyPairOptions struct {
	Name     string
	Email    string
	Comment  string
	Password string
}

// mrKeyList contains all the key info, used for decoding
// the MR output from 'key search'
type mrKeyList struct {
	keyFingerprint string
	keyBit         string
	keyName        string
	keyType        string
	keyDateCreated string
	keyDateExpired string
	keyStatus      string
	keyCount       int
	keyReady       bool
}

func (e *KeyExistsError) Error() string {
	return fmt.Sprintf("the key with fingerprint %X already belongs to the keyring", e.fingerprint)
}

// GetTokenFile returns a string describing the path to the stored token file
func GetTokenFile() string {
	return filepath.Join(syfs.ConfigDir(), "sylabs-token")
}

// dirPath returns a string describing the path to the sypgp home folder
func dirPath() string {
	sypgpDir := os.Getenv("SINGULARITY_SYPGPDIR")
	if sypgpDir == "" {
		return filepath.Join(syfs.ConfigDir(), "sypgp")
	}
	return sypgpDir
}

// NewHandle initializes a new keyring in path.
func NewHandle(path string) *Handle {
	if path == "" {
		path = dirPath()
	}

	newHandle := new(Handle)
	newHandle.path = path

	return newHandle
}

// SecretPath returns a string describing the path to the private keys store
func (keyring *Handle) SecretPath() string {
	return filepath.Join(keyring.path, "pgp-secret")
}

// PublicPath returns a string describing the path to the public keys store
func (keyring *Handle) PublicPath() string {
	return filepath.Join(keyring.path, "pgp-public")
}

// ensureDirPrivate makes sure that the file system mode for the named
// directory does not allow other users access to it (neither read nor
// write).
//
// TODO(mem): move this function to a common location
func ensureDirPrivate(dn string) error {
	mode := os.FileMode(0700)

	oldumask := syscall.Umask(0077)

	err := os.MkdirAll(dn, mode)

	// restore umask...
	syscall.Umask(oldumask)

	// ... and check if there was an error in the os.MkdirAll call
	if err != nil {
		return err
	}

	dirinfo, err := os.Stat(dn)
	if err != nil {
		return err
	}

	if currentMode := dirinfo.Mode(); currentMode != os.ModeDir|mode {
		sylog.Warningf("Directory mode (%o) on %s needs to be %o, fixing that...", currentMode & ^os.ModeDir, dn, mode)
		if err := os.Chmod(dn, mode); err != nil {
			return err
		}
	}

	return nil
}

// createOrAppendPrivateFile creates the named filename, making sure
// it's only accessible to the current user.
//
// TODO(mem): move this function to a common location
func createOrAppendPrivateFile(fn string) (*os.File, error) {
	return os.OpenFile(fn, os.O_APPEND|os.O_CREATE|os.O_WRONLY, 0600)
}

// ensureFilePrivate makes sure that the file system mode for the named
// file does not allow other users access to it (neither read nor
// write).
//
// TODO(mem): move this function to a common location
func ensureFilePrivate(fn string) error {
	mode := os.FileMode(0600)

	// just to be extra sure that we get the correct mode
	oldumask := syscall.Umask(0077)

	fs, err := os.OpenFile(fn, os.O_RDWR|os.O_CREATE, mode)

	// restore umask...
	syscall.Umask(oldumask)

	// ... and check if there was an error
	if err != nil {
		return err
	}
	defer fs.Close()

	// check and fix permissions
	fsinfo, err := fs.Stat()
	if err != nil {
		return err
	}

	if currentMode := fsinfo.Mode(); currentMode != mode {
		sylog.Warningf("File mode (%o) on %s needs to be %o, fixing that...", currentMode, fn, mode)
		if err := fs.Chmod(mode); err != nil {
			return err
		}
	}

	return nil
}

// PathsCheck creates the sypgp home folder, secret and public keyring files
func (keyring *Handle) PathsCheck() error {
	if err := ensureDirPrivate(keyring.path); err != nil {
		return err
	}

	if err := ensureFilePrivate(keyring.SecretPath()); err != nil {
		return err
	}

	if err := ensureFilePrivate(keyring.PublicPath()); err != nil {
		return err
	}

	return nil
}

func loadKeyring(fn string) (openpgp.EntityList, error) {
	f, err := os.Open(fn)
	if err != nil {
		return nil, err
	}
	defer f.Close()

	return openpgp.ReadKeyRing(f)
}

// LoadPrivKeyring loads the private keys from local store into an EntityList
func (keyring *Handle) LoadPrivKeyring() (openpgp.EntityList, error) {
	if err := keyring.PathsCheck(); err != nil {
		return nil, err
	}

	return loadKeyring(keyring.SecretPath())
}

// LoadPubKeyring loads the public keys from local store into an EntityList
func (keyring *Handle) LoadPubKeyring() (openpgp.EntityList, error) {
	if err := keyring.PathsCheck(); err != nil {
		return nil, err
	}

	return loadKeyring(keyring.PublicPath())
}

// loadKeysFromFile loads one or more keys from the specified file.
//
// The key can be either a public or private key, and the file might be
// in binary or ascii armored format.
func loadKeysFromFile(fn string) (openpgp.EntityList, error) {
	f, err := os.Open(fn)
	if err != nil {
		return nil, err
	}

	defer f.Close()

	if entities, err := openpgp.ReadKeyRing(f); err == nil {
		return entities, nil
	}

	// cannot load keys from file, perhaps it's ascii armored?
	// rewind and try again
	if _, err := f.Seek(0, io.SeekStart); err != nil {
		return nil, err
	}

	return openpgp.ReadArmoredKeyRing(f)
}

// printEntity pretty prints an entity entry to w
func printEntity(w io.Writer, index int, e *openpgp.Entity) {
	// TODO(mem): this should not be here, this is presentation
	for _, v := range e.Identities {
		fmt.Fprintf(w, "%d) U: %s (%s) <%s>\n", index, v.UserId.Name, v.UserId.Comment, v.UserId.Email)
	}
	fmt.Fprintf(w, "   C: %s\n", e.PrimaryKey.CreationTime)
	fmt.Fprintf(w, "   F: %0X\n", e.PrimaryKey.Fingerprint)
	bits, _ := e.PrimaryKey.BitLength()
	fmt.Fprintf(w, "   L: %d\n", bits)

}

func printEntities(w io.Writer, entities openpgp.EntityList) {
	for i, e := range entities {
		printEntity(w, i, e)
		fmt.Fprint(w, "   --------\n")
	}
}

// PrintEntity pretty prints an entity entry
func PrintEntity(index int, e *openpgp.Entity) {
	printEntity(os.Stdout, index, e)
}

// PrintPubKeyring prints the public keyring read from the public local store
func (keyring *Handle) PrintPubKeyring() error {
	pubEntlist, err := keyring.LoadPubKeyring()
	if err != nil {
		return err
	}

	printEntities(os.Stdout, pubEntlist)

	return nil
}

// PrintPrivKeyring prints the secret keyring read from the public local store
func (keyring *Handle) PrintPrivKeyring() error {
	privEntlist, err := keyring.LoadPrivKeyring()
	if err != nil {
		return err
	}

	printEntities(os.Stdout, privEntlist)

	return nil
}

// storePrivKeys writes all the private keys in list to the writer w.
func storePrivKeys(w io.Writer, list openpgp.EntityList) error {
	for _, e := range list {
		if err := e.SerializePrivate(w, nil); err != nil {
			return err
		}
	}

	return nil
}

// appendPrivateKey appends a private key entity to the local keyring
func (keyring *Handle) appendPrivateKey(e *openpgp.Entity) error {
	f, err := createOrAppendPrivateFile(keyring.SecretPath())
	if err != nil {
		return err
	}
	defer f.Close()

	return storePrivKeys(f, openpgp.EntityList{e})
}

// storePubKeys writes all the public keys in list to the writer w.
func storePubKeys(w io.Writer, list openpgp.EntityList) error {
	for _, e := range list {
		if err := e.Serialize(w); err != nil {
			return err
		}
	}

	return nil
}

// appendPubKey appends a public key entity to the local keyring
func (keyring *Handle) appendPubKey(e *openpgp.Entity) error {
	f, err := createOrAppendPrivateFile(keyring.PublicPath())
	if err != nil {
		return err
	}
	defer f.Close()

	return storePubKeys(f, openpgp.EntityList{e})
}

// storePubKeyring overwrites the public keyring with the listed keys
func (keyring *Handle) storePubKeyring(keys openpgp.EntityList) error {
	f, err := os.OpenFile(keyring.PublicPath(), os.O_TRUNC|os.O_CREATE|os.O_WRONLY, 0600)
	if err != nil {
		return err
	}
	defer f.Close()

	for _, k := range keys {
		if err := k.Serialize(f); err != nil {
			return fmt.Errorf("could not store public key: %s", err)
		}
	}

	return nil
}

// compareKeyEntity compares a key ID with a string, returning true if the
// key and oldToken match.
func compareKeyEntity(e *openpgp.Entity, oldToken string) bool {
	// TODO: there must be a better way to do this...
	return fmt.Sprintf("%X", e.PrimaryKey.Fingerprint) == oldToken
}

func findKeyByFingerprint(entities openpgp.EntityList, fingerprint string) *openpgp.Entity {
	for _, e := range entities {
		if compareKeyEntity(e, fingerprint) {
			return e
		}
	}

	return nil
}

// CheckLocalPubKey will check if we have a local public key matching ckey string
// returns true if there's a match.
func (keyring *Handle) CheckLocalPubKey(ckey string) (bool, error) {
	// read all the local public keys
	elist, err := loadKeyring(keyring.PublicPath())
	switch {
	case os.IsNotExist(err):
		return false, nil

	case err != nil:
		return false, fmt.Errorf("unable to load local keyring: %v", err)
	}

	return findKeyByFingerprint(elist, ckey) != nil, nil
}

// removeKey removes one key identified by fingerprint from list.
//
// removeKey returns a new list with the key removed, or nil if the key
// was not found. The elements of the new list are the _same_ pointers
// found in the original list.
func removeKey(list openpgp.EntityList, fingerprint string) openpgp.EntityList {
	for idx, e := range list {
		if compareKeyEntity(e, fingerprint) {
			newList := make(openpgp.EntityList, len(list)-1)
			copy(newList, list[:idx])
			copy(newList[idx:], list[idx+1:])
			return newList
		}
	}

	return nil
}

// RemovePubKey will delete a public key matching toDelete
func (keyring *Handle) RemovePubKey(toDelete string) error {
	// read all the local public keys
	elist, err := loadKeyring(keyring.PublicPath())
	switch {
	case os.IsNotExist(err):
		return nil

	case err != nil:
		return fmt.Errorf("unable to list local keyring: %v", err)
	}

	newKeyList := removeKey(elist, toDelete)
	if newKeyList == nil {
		return fmt.Errorf("no key matching given fingerprint found")
	}

	sylog.Verbosef("Updating local keyring: %v", keyring.PublicPath())

	return keyring.storePubKeyring(newKeyList)
}

func (keyring *Handle) genKeyPair(opts GenKeyPairOptions) (*openpgp.Entity, error) {
	conf := &packet.Config{RSABits: 4096, DefaultHash: crypto.SHA384}

	entity, err := openpgp.NewEntity(opts.Name, opts.Comment, opts.Email, conf)
	if err != nil {
		return nil, err
	}

<<<<<<< HEAD
	if opts.Password != "" {
		// Encrypt private key
		if err = EncryptKey(entity, opts.Password); err != nil {
=======
	// Encrypt private key
	if passphrase != "" {
		if err = EncryptKey(entity, passphrase); err != nil {
>>>>>>> 97d286cf
			return nil, err
		}
	}

	// Store key parts in local key caches
	if err = keyring.appendPrivateKey(entity); err != nil {
		return nil, err
	}

	if err = keyring.appendPubKey(entity); err != nil {
		return nil, err
	}

	return entity, nil
}

// GenKeyPair generates an PGP key pair and store them in the sypgp home folder
func (keyring *Handle) GenKeyPair(opts GenKeyPairOptions) (*openpgp.Entity, error) {
	if err := keyring.PathsCheck(); err != nil {
		return nil, err
	}

	entity, err := keyring.genKeyPair(opts)
	if err != nil {
		return nil, err
	}

	return entity, nil
}

// DecryptKey decrypts a private key provided a pass phrase.
func DecryptKey(k *openpgp.Entity, message string) error {
	if message == "" {
		message = "Enter key passphrase : "
	}

	pass, err := interactive.AskQuestionNoEcho(message)
	if err != nil {
		return err
	}

	return k.PrivateKey.Decrypt([]byte(pass))
}

// EncryptKey encrypts a private key using a pass phrase
func EncryptKey(k *openpgp.Entity, pass string) error {
	if k.PrivateKey.Encrypted {
		return fmt.Errorf("key already encrypted")
	}
	return k.PrivateKey.Encrypt([]byte(pass))
}

// selectPubKey prints a public key list to user and returns the choice
func selectPubKey(el openpgp.EntityList) (*openpgp.Entity, error) {
	if len(el) == 0 {
		return nil, ErrEmptyKeyring
	}
	printEntities(os.Stdout, el)

	n, err := interactive.AskNumberInRange(0, len(el)-1, "Enter # of public key to use : ")
	if err != nil {
		return nil, err
	}

	return el[n], nil
}

// SelectPrivKey prints a secret key list to user and returns the choice
func SelectPrivKey(el openpgp.EntityList) (*openpgp.Entity, error) {
	if len(el) == 0 {
		return nil, ErrEmptyKeyring
	}
	printEntities(os.Stdout, el)

	n, err := interactive.AskNumberInRange(0, len(el)-1, "Enter # of private key to use : ")
	if err != nil {
		return nil, err
	}

	return el[n], nil
}

// formatMROutput will take a machine readable input, and convert it to fit
// on a 80x24 terminal. Returns the number of keys(int), the formated string
// in []bytes, and a error if one occurs.
func formatMROutput(mrString string) (int, []byte, error) {
	count := 0
	keyNum := 0
	listLine := "%s\t%s\t%s\n"

	retList := bytes.NewBuffer(nil)
	tw := tabwriter.NewWriter(retList, 0, 0, 2, ' ', 0)
	fmt.Fprintf(tw, listLine, "KEY ID", "BITS", "NAME/EMAIL")

	key := strings.Split(mrString, "\n")

	for _, k := range key {
		nk := strings.Split(k, ":")
		for _, n := range nk {
			if n == "info" {
				var err error
				keyNum, err = strconv.Atoi(nk[2])
				if err != nil {
					return -1, nil, fmt.Errorf("unable to check key number")
				}
			}
			if n == "pub" {
				// The fingerprint is located at nk[1], and we only want the last 8 chars
				fmt.Fprintf(tw, "%s\t", nk[1][len(nk[1])-8:])
				// The key size (bits) is located at nk[3]
				fmt.Fprintf(tw, "%s\t", nk[3])
				count++
			}
			if n == "uid" {
				// And the key name/email is on nk[1]
				fmt.Fprintf(tw, "%s\t\n\n", nk[1])
			}
		}
	}
	tw.Flush()

	sylog.Debugf("key count=%d; expect=%d\n", count, keyNum)

	// Simple check to ensure the conversion was successful
	if count != keyNum {
		sylog.Debugf("expecting %d, got %d\n", keyNum, count)
		return -1, retList.Bytes(), fmt.Errorf("failed to convert machine readable to human readable output correctly")
	}

	return count, retList.Bytes(), nil
}

// SearchPubkey connects to a key server and searches for a specific key
func SearchPubkey(search, keyserverURI, authToken string, longOutput bool) error {
	// Get a Key Service client.
	c, err := client.NewClient(&client.Config{
		BaseURL:   keyserverURI,
		AuthToken: authToken,
	})
	if err != nil {
		return err
	}

	// the max entities to print.
	pd := client.PageDetails{
		// still will only print 100 entities
		Size: 256,
	}

	// set the machine readable output on
	var options = []string{client.OptionMachineReadable}
	// Retrieve first page of search results from Key Service.
	keyText, err := c.PKSLookup(context.TODO(), &pd, search, client.OperationIndex, true, false, options)
	if err != nil {
		if jerr, ok := err.(*jsonresp.Error); ok && jerr.Code == http.StatusUnauthorized {
			// The request failed with HTTP code unauthorized. Guide user to fix that.
			sylog.Infof(helpAuth)
			return fmt.Errorf("unauthorized or missing token")
		} else if ok && jerr.Code == http.StatusNotFound {
			return fmt.Errorf("no matching keys found for fingerprint")
		} else {
			return fmt.Errorf("failed to get key: %v", err)
		}
	}

	if longOutput {
		kcount, keyList, err := formatMROutputLongList(keyText)
		fmt.Printf("Showing %d results\n\n%s", kcount, keyList)
		if err != nil {
			return fmt.Errorf("could not reformat key output")
		}
	} else {
		kcount, keyList, err := formatMROutput(keyText)
		fmt.Printf("Showing %d results\n\n%s", kcount, keyList)
		if err != nil {
			return err
		}
	}

	return nil
}

// getEncryptionAlgorithmName obtains the algorithm name for key encryption
func getEncryptionAlgorithmName(n string) (string, error) {
	algorithmName := ""

	code, err := strconv.ParseInt(n, 10, 64)
	if err != nil {
		return "", err
	}
	switch code {

	case 1, 2, 3:
		algorithmName = "RSA"
	case 16:
		algorithmName = "Elgamal"
	case 17:
		algorithmName = "DSA"
	case 18:
		algorithmName = "Elliptic Curve"
	case 19:
		algorithmName = "ECDSA"
	case 20:
		algorithmName = "Reserved"
	case 21:
		algorithmName = "Diffie-Hellman"
	default:
		algorithmName = "unknown"
	}
	return algorithmName, nil
}

//function to obtain a date format from linux epoch time
func date(s string) string {
	if s == "" {
		return "[ultimate]"
	}
	if s == "none" {
		return s
	}
	c, _ := strconv.ParseInt(s, 10, 64)
	ret := time.Unix(c, 0).String()

	return ret
}

// getKeyInfoFromList takes the lines, from strings.Split(), and a index of lines. Appends
// the output into keyList. Returns a error if one occurs.
func getKeyInfoFromList(keyList *mrKeyList, lines []string, index string) error {
	var errRet error

	if index == "pub" {
		// Get the fingerprint for the key
		keyList.keyFingerprint = lines[1]

		// Get the bit length for the key
		keyList.keyBit = lines[3]

		var err error
		// Get the key type
		keyList.keyType, err = getEncryptionAlgorithmName(lines[2])
		if err != nil {
			errRet = err
		}

		// Get the date created for the key
		keyList.keyDateCreated = date(lines[4])

		// Get the expiration date for the key
		keyList.keyDateExpired = date(lines[5])

		// Get the key status
		if lines[6] == "r" {
			keyList.keyStatus = "[revoked]"
		} else if lines[6] == "d" {
			keyList.keyStatus = "[disabled]"
		} else if lines[6] == "e" {
			keyList.keyStatus = "[expired]"
		} else {
			keyList.keyStatus = "[enabled]"
		}

		// Only count the key if it has a fingerprint. Otherwise
		// dont count it.
		keyList.keyCount++
	}
	if index == "uid" {
		// Get the name of the key
		keyList.keyName = lines[1]

		// After we get the name, the key is ready to print!
		keyList.keyReady = true
	}

	return errRet
}

// formatMROutputLongList reformats the key search output that is in machine readable format
// see the output format in: https://tools.ietf.org/html/draft-shaw-openpgp-hkp-00#section-5.2
func formatMROutputLongList(mrString string) (int, []byte, error) {
	listLine := "%s\t%s\t%s\t%s\t%s\t%s\t%s\n"

	retList := bytes.NewBuffer(nil)
	tw := tabwriter.NewWriter(retList, 0, 0, 2, ' ', 0)
	fmt.Fprintf(tw, listLine, "FINGERPRINT", "ALGORITHM", "BITS", "CREATION DATE", "EXPIRATION DATE", "STATUS", "NAME/EMAIL")

	keyNum := 0
	key := strings.Split(mrString, "\n")
	var keyList mrKeyList

	for _, k := range key {
		nk := strings.Split(k, ":")
		for _, n := range nk {
			if n == "info" {
				var err error
				keyNum, err = strconv.Atoi(nk[2])
				if err != nil {
					return -1, nil, fmt.Errorf("unable to check key number")
				}
			}
			err := getKeyInfoFromList(&keyList, nk, n)
			if err != nil {
				return -1, nil, fmt.Errorf("failed to get entity from list: %s", err)
			}
		}
		if keyList.keyReady {
			fmt.Fprintf(tw, listLine, keyList.keyFingerprint, keyList.keyType, keyList.keyBit, keyList.keyDateCreated, keyList.keyDateExpired, keyList.keyStatus, keyList.keyName)
			fmt.Fprintf(tw, "\t\t\t\t\t\t\n")
			keyList = mrKeyList{keyCount: keyList.keyCount}
		}
	}
	tw.Flush()

	sylog.Debugf("key count=%d; expect=%d\n", keyList.keyCount, keyNum)

	// Simple check to ensure the conversion was successful
	if keyList.keyCount != keyNum {
		sylog.Debugf("expecting %d, got %d\n", keyNum, keyList.keyCount)
		return -1, retList.Bytes(), fmt.Errorf("failed to convert machine readable to human readable output correctly")
	}

	return keyList.keyCount, retList.Bytes(), nil
}

// FetchPubkey pulls a public key from the Key Service.
func FetchPubkey(fingerprint, keyserverURI, authToken string, noPrompt bool) (openpgp.EntityList, error) {

	// Decode fingerprint and ensure proper length.
	var fp []byte
	fp, err := hex.DecodeString(fingerprint)
	if err != nil {
		return nil, fmt.Errorf("failed to decode fingerprint: %v", err)
	}

	// theres probably a better way to do this
	if len(fp) != 4 && len(fp) != 20 {
		return nil, fmt.Errorf("not a valid key lenth: only accepts 8, or 40 chars")
	}

	// Get a Key Service client.
	c, err := client.NewClient(&client.Config{
		BaseURL:   keyserverURI,
		AuthToken: authToken,
	})
	if err != nil {
		return nil, err
	}

	// Pull key from Key Service.
	keyText, err := c.GetKey(context.TODO(), fp)
	if err != nil {
		if jerr, ok := err.(*jsonresp.Error); ok && jerr.Code == http.StatusUnauthorized {
			// The request failed with HTTP code unauthorized. Guide user to fix that.
			sylog.Infof(helpAuth)
			return nil, fmt.Errorf("unauthorized or missing token")
		} else if ok && jerr.Code == http.StatusNotFound {
			return nil, fmt.Errorf("no matching keys found for fingerprint")
		} else {
			return nil, fmt.Errorf("failed to get key: %v", err)
		}
	}

	el, err := openpgp.ReadArmoredKeyRing(strings.NewReader(keyText))
	if err != nil {
		return nil, err
	}
	if len(el) == 0 {
		return nil, fmt.Errorf("no keys in keyring")
	}
	if len(el) > 1 {
		return nil, fmt.Errorf("server returned more than one key for unique fingerprint")
	}
	return el, nil
}

func serializeEntity(e *openpgp.Entity, blockType string) (string, error) {
	w := bytes.NewBuffer(nil)

	wr, err := armor.Encode(w, blockType, nil)
	if err != nil {
		return "", err
	}

	if err = e.Serialize(wr); err != nil {
		wr.Close()
		return "", err
	}
	wr.Close()

	return w.String(), nil
}

func serializePrivateEntity(e *openpgp.Entity, blockType string) (string, error) {
	w := bytes.NewBuffer(nil)

	wr, err := armor.Encode(w, blockType, nil)
	if err != nil {
		return "", err
	}

	if err = e.SerializePrivate(wr, nil); err != nil {
		wr.Close()
		return "", err
	}
	wr.Close()

	return w.String(), nil
}

// RecryptKey Will decrypt a entity, then recrypt it with the same password.
// This function seems pritty usless, but its not!
func RecryptKey(k *openpgp.Entity, passphrase []byte) error {
	if !k.PrivateKey.Encrypted {
		return errNotEncrypted
	}

	if err := k.PrivateKey.Decrypt(passphrase); err != nil {
		return err
	}

	if err := k.PrivateKey.Encrypt(passphrase); err != nil {
		return err
	}

	return nil
}

// ExportPrivateKey Will export a private key into a file (kpath).
func (keyring *Handle) ExportPrivateKey(kpath string, armor bool) error {
	if err := keyring.PathsCheck(); err != nil {
		return err
	}

	localEntityList, err := loadKeyring(keyring.SecretPath())
	if err != nil {
		return fmt.Errorf("unable to load private keyring: %v", err)
	}

	// Get a entity to export
	entityToExport, err := SelectPrivKey(localEntityList)
	if err != nil {
		return err
	}

	if entityToExport.PrivateKey.Encrypted {
		pass, err := interactive.AskQuestionNoEcho("Enter key passphrase : ")
		if err != nil {
			return err
		}
		err = RecryptKey(entityToExport, []byte(pass))
		if err != nil {
			return err
		}
	}

	// Create the file that we will be exporting to
	file, err := os.Create(kpath)
	if err != nil {
		return err
	}
	defer file.Close()

	if !armor {
		// Export the key to the file
		err = entityToExport.SerializePrivate(file, nil)
	} else {
		var keyText string
		keyText, err = serializePrivateEntity(entityToExport, openpgp.PrivateKeyType)
		if err != nil {
			return fmt.Errorf("failed to read ASCII key format: %s", err)
		}
		file.WriteString(keyText)
	}

	if err != nil {
		return fmt.Errorf("unable to serialize private key: %v", err)
	}
	fmt.Printf("Private key with fingerprint %X correctly exported to file: %s\n", entityToExport.PrimaryKey.Fingerprint, kpath)

	return nil
}

// ExportPubKey Will export a public key into a file (kpath).
func (keyring *Handle) ExportPubKey(kpath string, armor bool) error {
	if err := keyring.PathsCheck(); err != nil {
		return err
	}

	localEntityList, err := loadKeyring(keyring.PublicPath())
	if err != nil {
		return fmt.Errorf("unable to open local keyring: %v", err)
	}

	entityToExport, err := selectPubKey(localEntityList)
	if err != nil {
		return err
	}

	file, err := os.Create(kpath)
	if err != nil {
		return fmt.Errorf("unable to create file: %v", err)
	}
	defer file.Close()

	if armor {
		var keyText string
		keyText, err = serializeEntity(entityToExport, openpgp.PublicKeyType)
		file.WriteString(keyText)
	} else {
		err = entityToExport.Serialize(file)
	}

	if err != nil {
		return fmt.Errorf("unable to serialize public key: %v", err)
	}
	fmt.Printf("Public key with fingerprint %X correctly exported to file: %s\n", entityToExport.PrimaryKey.Fingerprint, kpath)

	return nil
}

func findEntityByFingerprint(entities openpgp.EntityList, fingerprint [20]byte) *openpgp.Entity {
	for _, entity := range entities {
		if entity.PrimaryKey.Fingerprint == fingerprint {
			return entity
		}
	}

	return nil
}

// importPrivateKey imports the specified openpgp Entity, which should
// represent a private key. The entity is added to the private keyring.
func (keyring *Handle) importPrivateKey(entity *openpgp.Entity) error {
	// Load the local private keys as entitylist
	privateEntityList, err := keyring.LoadPrivKeyring()
	if err != nil {
		return err
	}

	if findEntityByFingerprint(privateEntityList, entity.PrimaryKey.Fingerprint) != nil {
		return &KeyExistsError{fingerprint: entity.PrivateKey.Fingerprint}
	}

	// Check if the key is encrypted, if it is, decrypt it
	if entity.PrivateKey == nil {
		return fmt.Errorf("corrupted key, unable to recover data")
	}

	// Make a clone of the entity
	newEntity := &openpgp.Entity{
		PrimaryKey:  entity.PrimaryKey,
		PrivateKey:  entity.PrivateKey,
		Identities:  entity.Identities,
		Revocations: entity.Revocations,
		Subkeys:     entity.Subkeys,
	}

	if entity.PrivateKey.Encrypted {
		if err := DecryptKey(newEntity, "Enter your old password : "); err != nil {
			return err
		}
	}

	// Get a new password for the key
	newPass, err := interactive.GetPassphrase("Enter a new password for this key : ", 3)
	if err != nil {
		return err
	}

	if err := EncryptKey(newEntity, newPass); err != nil {
		return err
	}

	// Store the private key
	if err := keyring.appendPrivateKey(newEntity); err != nil {
		return err
	}

	return nil
}

// importPublicKey imports the specified openpgp Entity, which should
// represent a public key. The entity is added to the public keyring.
func (keyring *Handle) importPublicKey(entity *openpgp.Entity) error {
	// Load the local public keys as entitylist
	publicEntityList, err := keyring.LoadPubKeyring()
	if err != nil {
		return err
	}

	if findEntityByFingerprint(publicEntityList, entity.PrimaryKey.Fingerprint) != nil {
		return &KeyExistsError{fingerprint: entity.PrimaryKey.Fingerprint}
	}

	if err := keyring.appendPubKey(entity); err != nil {
		return err
	}

	return nil
}

// ImportKey imports one or more keys from the specified file. The keys
// can be either a public or private keys, and the file can be either in
// binary or ascii-armored format.
func (keyring *Handle) ImportKey(kpath string) error {
	// Load the private key as an entitylist
	pathEntityList, err := loadKeysFromFile(kpath)
	if err != nil {
		return fmt.Errorf("unable to get entity from: %s: %v", kpath, err)
	}

	for _, pathEntity := range pathEntityList {
		if pathEntity.PrivateKey != nil {
			// We have a private key
			err := keyring.importPrivateKey(pathEntity)
			if err != nil {
				return err
			}

			fmt.Printf("Key with fingerprint %X successfully added to the private keyring\n",
				pathEntity.PrivateKey.Fingerprint)
		}

		// There's no else here because a single entity can have
		// both a private and public keys
		if pathEntity.PrimaryKey != nil {
			// We have a public key
			err := keyring.importPublicKey(pathEntity)
			if err != nil {
				return err
			}

			fmt.Printf("Key with fingerprint %X successfully added to the public keyring\n",
				pathEntity.PrimaryKey.Fingerprint)
		}
	}

	return nil
}

// PushPubkey pushes a public key to the Key Service.
func PushPubkey(e *openpgp.Entity, keyserverURI, authToken string) error {
	keyText, err := serializeEntity(e, openpgp.PublicKeyType)
	if err != nil {
		return err
	}

	// Get a Key Service client.
	c, err := client.NewClient(&client.Config{
		BaseURL:   keyserverURI,
		AuthToken: authToken,
	})
	if err != nil {
		return err
	}

	// Push key to Key Service.
	if err := c.PKSAdd(context.TODO(), keyText); err != nil {
		if jerr, ok := err.(*jsonresp.Error); ok && jerr.Code == http.StatusUnauthorized {
			// The request failed with HTTP code unauthorized. Guide user to fix that.
			sylog.Infof(helpAuth+helpPush, e.PrimaryKey.Fingerprint)
			return fmt.Errorf("unauthorized or missing token")
		}
		return fmt.Errorf("key server did not accept PGP key: %v", err)

	}
	return nil
}<|MERGE_RESOLUTION|>--- conflicted
+++ resolved
@@ -465,15 +465,9 @@
 		return nil, err
 	}
 
-<<<<<<< HEAD
 	if opts.Password != "" {
 		// Encrypt private key
 		if err = EncryptKey(entity, opts.Password); err != nil {
-=======
-	// Encrypt private key
-	if passphrase != "" {
-		if err = EncryptKey(entity, passphrase); err != nil {
->>>>>>> 97d286cf
 			return nil, err
 		}
 	}
