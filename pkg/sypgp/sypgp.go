// Copyright (c) 2018-2019, Sylabs Inc. All rights reserved.
// This software is licensed under a 3-clause BSD license. Please consult the
// LICENSE.md file distributed with the sources of this project regarding your
// rights to use or distribute this software.

// Package sypgp implements the openpgp integration into the singularity project.
package sypgp

import (
	"bytes"
	"context"
	"crypto"
	"encoding/hex"
	"errors"
	"fmt"
	"io"
	"net/http"
	"os"
	"path/filepath"
	"strconv"
	"strings"
	"syscall"
	"text/tabwriter"
	"time"

	jsonresp "github.com/sylabs/json-resp"
	"github.com/sylabs/scs-key-client/client"
	"github.com/sylabs/singularity/internal/pkg/sylog"
	"github.com/sylabs/singularity/internal/pkg/util/interactive"
	"github.com/sylabs/singularity/pkg/syfs"
	"golang.org/x/crypto/openpgp"
	"golang.org/x/crypto/openpgp/armor"
	"golang.org/x/crypto/openpgp/packet"
)

const (
	helpAuth = `Access token is expired or missing. To update or obtain a token:
  1) View configured remotes using "singularity remote list"
  2) Identify default remote. It will be listed with square brackets.
  3) Login to default remote with "singularity remote login <RemoteName>"
`
	helpPush = `  4) Push key using "singularity key push %[1]X"
`
)

var (
	errNotEncrypted = errors.New("key is not encrypted")

	// ErrEmptyKeyring is the error when the public, or private keyring
	// empty.
	ErrEmptyKeyring = errors.New("keyring is empty")
)

// KeyExistsError is a type representing an error associated to a specific key.
type KeyExistsError struct {
	fingerprint [20]byte
}

// Handle is a structure representing a keyring
type Handle struct {
	path string
}

// GenKeyPairOptions parameters needed for generating new key pair.
type GenKeyPairOptions struct {
	Name     string
	Email    string
	Comment  string
	Password string
}

// mrKeyList contains all the key info, used for decoding
// the MR output from 'key search'
type mrKeyList struct {
	keyFingerprint string
	keyBit         string
	keyName        string
	keyType        string
	keyDateCreated string
	keyDateExpired string
	keyStatus      string
	keyCount       int
	keyReady       bool
}

func (e *KeyExistsError) Error() string {
	return fmt.Sprintf("the key with fingerprint %X already belongs to the keyring", e.fingerprint)
}

// GetTokenFile returns a string describing the path to the stored token file
func GetTokenFile() string {
	return filepath.Join(syfs.ConfigDir(), "sylabs-token")
}

// dirPath returns a string describing the path to the sypgp home folder
func dirPath() string {
	sypgpDir := os.Getenv("SINGULARITY_SYPGPDIR")
	if sypgpDir == "" {
		return filepath.Join(syfs.ConfigDir(), "sypgp")
	}
	return sypgpDir
}

// NewHandle initializes a new keyring in path.
func NewHandle(path string) *Handle {
	if path == "" {
		path = dirPath()
	}

	newHandle := new(Handle)
	newHandle.path = path

	return newHandle
}

// SecretPath returns a string describing the path to the private keys store
func (keyring *Handle) SecretPath() string {
	return filepath.Join(keyring.path, "pgp-secret")
}

// PublicPath returns a string describing the path to the public keys store
func (keyring *Handle) PublicPath() string {
	return filepath.Join(keyring.path, "pgp-public")
}

// ensureDirPrivate makes sure that the file system mode for the named
// directory does not allow other users access to it (neither read nor
// write).
//
// TODO(mem): move this function to a common location
func ensureDirPrivate(dn string) error {
	mode := os.FileMode(0700)

	oldumask := syscall.Umask(0077)

	err := os.MkdirAll(dn, mode)

	// restore umask...
	syscall.Umask(oldumask)

	// ... and check if there was an error in the os.MkdirAll call
	if err != nil {
		return err
	}

	dirinfo, err := os.Stat(dn)
	if err != nil {
		return err
	}

	if currentMode := dirinfo.Mode(); currentMode != os.ModeDir|mode {
		sylog.Warningf("Directory mode (%o) on %s needs to be %o, fixing that...", currentMode & ^os.ModeDir, dn, mode)
		if err := os.Chmod(dn, mode); err != nil {
			return err
		}
	}

	return nil
}

// createOrAppendPrivateFile creates the named filename, making sure
// it's only accessible to the current user.
//
// TODO(mem): move this function to a common location
func createOrAppendPrivateFile(fn string) (*os.File, error) {
	return os.OpenFile(fn, os.O_APPEND|os.O_CREATE|os.O_WRONLY, 0600)
}

// ensureFilePrivate makes sure that the file system mode for the named
// file does not allow other users access to it (neither read nor
// write).
//
// TODO(mem): move this function to a common location
func ensureFilePrivate(fn string) error {
	mode := os.FileMode(0600)

	// just to be extra sure that we get the correct mode
	oldumask := syscall.Umask(0077)

	fs, err := os.OpenFile(fn, os.O_RDWR|os.O_CREATE, mode)

	// restore umask...
	syscall.Umask(oldumask)

	// ... and check if there was an error
	if err != nil {
		return err
	}
	defer fs.Close()

	// check and fix permissions
	fsinfo, err := fs.Stat()
	if err != nil {
		return err
	}

	if currentMode := fsinfo.Mode(); currentMode != mode {
		sylog.Warningf("File mode (%o) on %s needs to be %o, fixing that...", currentMode, fn, mode)
		if err := fs.Chmod(mode); err != nil {
			return err
		}
	}

	return nil
}

// PathsCheck creates the sypgp home folder, secret and public keyring files
func (keyring *Handle) PathsCheck() error {
	if err := ensureDirPrivate(keyring.path); err != nil {
		return err
	}

	if err := ensureFilePrivate(keyring.SecretPath()); err != nil {
		return err
	}

	if err := ensureFilePrivate(keyring.PublicPath()); err != nil {
		return err
	}

	return nil
}

func loadKeyring(fn string) (openpgp.EntityList, error) {
	f, err := os.Open(fn)
	if err != nil {
		return nil, err
	}
	defer f.Close()

	return openpgp.ReadKeyRing(f)
}

// LoadPrivKeyring loads the private keys from local store into an EntityList
func (keyring *Handle) LoadPrivKeyring() (openpgp.EntityList, error) {
	if err := keyring.PathsCheck(); err != nil {
		return nil, err
	}

	return loadKeyring(keyring.SecretPath())
}

// LoadPubKeyring loads the public keys from local store into an EntityList
func (keyring *Handle) LoadPubKeyring() (openpgp.EntityList, error) {
	if err := keyring.PathsCheck(); err != nil {
		return nil, err
	}

	return loadKeyring(keyring.PublicPath())
}

// loadKeysFromFile loads one or more keys from the specified file.
//
// The key can be either a public or private key, and the file might be
// in binary or ascii armored format.
func loadKeysFromFile(fn string) (openpgp.EntityList, error) {
	f, err := os.Open(fn)
	if err != nil {
		return nil, err
	}

	defer f.Close()

	if entities, err := openpgp.ReadKeyRing(f); err == nil {
		return entities, nil
	}

	// cannot load keys from file, perhaps it's ascii armored?
	// rewind and try again
	if _, err := f.Seek(0, io.SeekStart); err != nil {
		return nil, err
	}

	return openpgp.ReadArmoredKeyRing(f)
}

// printEntity pretty prints an entity entry to w
func printEntity(w io.Writer, index int, e *openpgp.Entity) {
	// TODO(mem): this should not be here, this is presentation
	for _, v := range e.Identities {
		fmt.Fprintf(w, "%d) U: %s (%s) <%s>\n", index, v.UserId.Name, v.UserId.Comment, v.UserId.Email)
	}
	fmt.Fprintf(w, "   C: %s\n", e.PrimaryKey.CreationTime)
	fmt.Fprintf(w, "   F: %0X\n", e.PrimaryKey.Fingerprint)
	bits, _ := e.PrimaryKey.BitLength()
	fmt.Fprintf(w, "   L: %d\n", bits)

}

func printEntities(w io.Writer, entities openpgp.EntityList) {
	for i, e := range entities {
		printEntity(w, i, e)
		fmt.Fprint(w, "   --------\n")
	}
}

// PrintEntity pretty prints an entity entry
func PrintEntity(index int, e *openpgp.Entity) {
	printEntity(os.Stdout, index, e)
}

// PrintPubKeyring prints the public keyring read from the public local store
func (keyring *Handle) PrintPubKeyring() error {
	pubEntlist, err := keyring.LoadPubKeyring()
	if err != nil {
		return err
	}

	printEntities(os.Stdout, pubEntlist)

	return nil
}

// PrintPrivKeyring prints the secret keyring read from the public local store
func (keyring *Handle) PrintPrivKeyring() error {
	privEntlist, err := keyring.LoadPrivKeyring()
	if err != nil {
		return err
	}

	printEntities(os.Stdout, privEntlist)

	return nil
}

// storePrivKeys writes all the private keys in list to the writer w.
func storePrivKeys(w io.Writer, list openpgp.EntityList) error {
	for _, e := range list {
		if err := e.SerializePrivate(w, nil); err != nil {
			return err
		}
	}

	return nil
}

// appendPrivateKey appends a private key entity to the local keyring
func (keyring *Handle) appendPrivateKey(e *openpgp.Entity) error {
	f, err := createOrAppendPrivateFile(keyring.SecretPath())
	if err != nil {
		return err
	}
	defer f.Close()

	return storePrivKeys(f, openpgp.EntityList{e})
}

// storePubKeys writes all the public keys in list to the writer w.
func storePubKeys(w io.Writer, list openpgp.EntityList) error {
	for _, e := range list {
		if err := e.Serialize(w); err != nil {
			return err
		}
	}

	return nil
}

// appendPubKey appends a public key entity to the local keyring
func (keyring *Handle) appendPubKey(e *openpgp.Entity) error {
	f, err := createOrAppendPrivateFile(keyring.PublicPath())
	if err != nil {
		return err
	}
	defer f.Close()

	return storePubKeys(f, openpgp.EntityList{e})
}

// storePubKeyring overwrites the public keyring with the listed keys
func (keyring *Handle) storePubKeyring(keys openpgp.EntityList) error {
	f, err := os.OpenFile(keyring.PublicPath(), os.O_TRUNC|os.O_CREATE|os.O_WRONLY, 0600)
	if err != nil {
		return err
	}
	defer f.Close()

	for _, k := range keys {
		if err := k.Serialize(f); err != nil {
			return fmt.Errorf("could not store public key: %s", err)
		}
	}

	return nil
}

// compareKeyEntity compares a key ID with a string, returning true if the
// key and oldToken match.
func compareKeyEntity(e *openpgp.Entity, oldToken string) bool {
	// TODO: there must be a better way to do this...
	return fmt.Sprintf("%X", e.PrimaryKey.Fingerprint) == oldToken
}

func findKeyByFingerprint(entities openpgp.EntityList, fingerprint string) *openpgp.Entity {
	for _, e := range entities {
		if compareKeyEntity(e, fingerprint) {
			return e
		}
	}

	return nil
}

// CheckLocalPubKey will check if we have a local public key matching ckey string
// returns true if there's a match.
func (keyring *Handle) CheckLocalPubKey(ckey string) (bool, error) {
	// read all the local public keys
	elist, err := loadKeyring(keyring.PublicPath())
	switch {
	case os.IsNotExist(err):
		return false, nil

	case err != nil:
		return false, fmt.Errorf("unable to load local keyring: %v", err)
	}

	return findKeyByFingerprint(elist, ckey) != nil, nil
}

// removeKey removes one key identified by fingerprint from list.
//
// removeKey returns a new list with the key removed, or nil if the key
// was not found. The elements of the new list are the _same_ pointers
// found in the original list.
func removeKey(list openpgp.EntityList, fingerprint string) openpgp.EntityList {
	for idx, e := range list {
		if compareKeyEntity(e, fingerprint) {
			newList := make(openpgp.EntityList, len(list)-1)
			copy(newList, list[:idx])
			copy(newList[idx:], list[idx+1:])
			return newList
		}
	}

	return nil
}

// RemovePubKey will delete a public key matching toDelete
func (keyring *Handle) RemovePubKey(toDelete string) error {
	// read all the local public keys
	elist, err := loadKeyring(keyring.PublicPath())
	switch {
	case os.IsNotExist(err):
		return nil

	case err != nil:
		return fmt.Errorf("unable to list local keyring: %v", err)
	}

	newKeyList := removeKey(elist, toDelete)
	if newKeyList == nil {
		return fmt.Errorf("no key matching given fingerprint found")
	}

	sylog.Verbosef("Updating local keyring: %v", keyring.PublicPath())

	return keyring.storePubKeyring(newKeyList)
}

<<<<<<< HEAD
func (keyring *Handle) genKeyPair(opts GenKeyPairOptions) (*openpgp.Entity, error) {
	conf := &packet.Config{RSABits: 4096, DefaultHash: crypto.SHA384}
=======
func (keyring *Handle) genKeyPair(name, comment, email, passphrase string, bitLen int) (*openpgp.Entity, error) {
	conf := &packet.Config{RSABits: bitLen, DefaultHash: crypto.SHA384}
>>>>>>> ef2fc28d

	entity, err := openpgp.NewEntity(opts.Name, opts.Comment, opts.Email, conf)
	if err != nil {
		return nil, err
	}

	if opts.Password != "" {
		// Encrypt private key
		if err = EncryptKey(entity, opts.Password); err != nil {
			return nil, err
		}
	}

	// Store key parts in local key caches
	if err = keyring.appendPrivateKey(entity); err != nil {
		return nil, err
	}

	if err = keyring.appendPubKey(entity); err != nil {
		return nil, err
	}

	return entity, nil
}

// GenKeyPair generates an PGP key pair and store them in the sypgp home folder
<<<<<<< HEAD
func (keyring *Handle) GenKeyPair(opts GenKeyPairOptions) (*openpgp.Entity, error) {
=======
func (keyring *Handle) GenKeyPair(keyServiceURI, authToken string, bitLen int) (*openpgp.Entity, error) {
>>>>>>> ef2fc28d
	if err := keyring.PathsCheck(); err != nil {
		return nil, err
	}

<<<<<<< HEAD
	entity, err := keyring.genKeyPair(opts)
=======
	name, err := interactive.AskQuestion("Enter your name (e.g., John Doe) : ")
	if err != nil {
		return nil, err
	}

	email, err := interactive.AskQuestion("Enter your email address (e.g., john.doe@example.com) : ")
	if err != nil {
		return nil, err
	}

	comment, err := interactive.AskQuestion("Enter optional comment (e.g., development keys) : ")
	if err != nil {
		return nil, err
	}

	// get a password
	passphrase, err := interactive.GetPassphrase("Enter a passphrase : ", 3)
	if err != nil {
		return nil, err
	}

	fmt.Printf("Generating Entity and OpenPGP Key Pair... ")

	entity, err := keyring.genKeyPair(name, comment, email, passphrase, bitLen)
>>>>>>> ef2fc28d
	if err != nil {
		// Print the missing newline if there’s an error
		fmt.Printf("\n")
		return nil, err
	}

	return entity, nil
}

// DecryptKey decrypts a private key provided a pass phrase.
func DecryptKey(k *openpgp.Entity, message string) error {
	if message == "" {
		message = "Enter key passphrase : "
	}

	pass, err := interactive.AskQuestionNoEcho(message)
	if err != nil {
		return err
	}

	return k.PrivateKey.Decrypt([]byte(pass))
}

// EncryptKey encrypts a private key using a pass phrase
func EncryptKey(k *openpgp.Entity, pass string) error {
	if k.PrivateKey.Encrypted {
		return fmt.Errorf("key already encrypted")
	}
	return k.PrivateKey.Encrypt([]byte(pass))
}

// selectPubKey prints a public key list to user and returns the choice
func selectPubKey(el openpgp.EntityList) (*openpgp.Entity, error) {
	if len(el) == 0 {
		return nil, ErrEmptyKeyring
	}
	printEntities(os.Stdout, el)

	n, err := interactive.AskNumberInRange(0, len(el)-1, "Enter # of public key to use : ")
	if err != nil {
		return nil, err
	}

	return el[n], nil
}

// SelectPrivKey prints a secret key list to user and returns the choice
func SelectPrivKey(el openpgp.EntityList) (*openpgp.Entity, error) {
	if len(el) == 0 {
		return nil, ErrEmptyKeyring
	}
	printEntities(os.Stdout, el)

	n, err := interactive.AskNumberInRange(0, len(el)-1, "Enter # of private key to use : ")
	if err != nil {
		return nil, err
	}

	return el[n], nil
}

// formatMROutput will take a machine readable input, and convert it to fit
// on a 80x24 terminal. Returns the number of keys(int), the formated string
// in []bytes, and a error if one occurs.
func formatMROutput(mrString string) (int, []byte, error) {
	count := 0
	keyNum := 0
	listLine := "%s\t%s\t%s\n"

	retList := bytes.NewBuffer(nil)
	tw := tabwriter.NewWriter(retList, 0, 0, 2, ' ', 0)
	fmt.Fprintf(tw, listLine, "KEY ID", "BITS", "NAME/EMAIL")

	key := strings.Split(mrString, "\n")

	for _, k := range key {
		nk := strings.Split(k, ":")
		for _, n := range nk {
			if n == "info" {
				var err error
				keyNum, err = strconv.Atoi(nk[2])
				if err != nil {
					return -1, nil, fmt.Errorf("unable to check key number")
				}
			}
			if n == "pub" {
				// The fingerprint is located at nk[1], and we only want the last 8 chars
				fmt.Fprintf(tw, "%s\t", nk[1][len(nk[1])-8:])
				// The key size (bits) is located at nk[3]
				fmt.Fprintf(tw, "%s\t", nk[3])
				count++
			}
			if n == "uid" {
				// And the key name/email is on nk[1]
				fmt.Fprintf(tw, "%s\t\n\n", nk[1])
			}
		}
	}
	tw.Flush()

	sylog.Debugf("key count=%d; expect=%d\n", count, keyNum)

	// Simple check to ensure the conversion was successful
	if count != keyNum {
		sylog.Debugf("expecting %d, got %d\n", keyNum, count)
		return -1, retList.Bytes(), fmt.Errorf("failed to convert machine readable to human readable output correctly")
	}

	return count, retList.Bytes(), nil
}

// SearchPubkey connects to a key server and searches for a specific key
func SearchPubkey(search, keyserverURI, authToken string, longOutput bool) error {
	// Get a Key Service client.
	c, err := client.NewClient(&client.Config{
		BaseURL:   keyserverURI,
		AuthToken: authToken,
	})
	if err != nil {
		return err
	}

	// the max entities to print.
	pd := client.PageDetails{
		// still will only print 100 entities
		Size: 256,
	}

	// set the machine readable output on
	var options = []string{client.OptionMachineReadable}
	// Retrieve first page of search results from Key Service.
	keyText, err := c.PKSLookup(context.TODO(), &pd, search, client.OperationIndex, true, false, options)
	if err != nil {
		if jerr, ok := err.(*jsonresp.Error); ok && jerr.Code == http.StatusUnauthorized {
			// The request failed with HTTP code unauthorized. Guide user to fix that.
			sylog.Infof(helpAuth)
			return fmt.Errorf("unauthorized or missing token")
		} else if ok && jerr.Code == http.StatusNotFound {
			return fmt.Errorf("no matching keys found for fingerprint")
		} else {
			return fmt.Errorf("failed to get key: %v", err)
		}
	}

	if longOutput {
		kcount, keyList, err := formatMROutputLongList(keyText)
		fmt.Printf("Showing %d results\n\n%s", kcount, keyList)
		if err != nil {
			return fmt.Errorf("could not reformat key output")
		}
	} else {
		kcount, keyList, err := formatMROutput(keyText)
		fmt.Printf("Showing %d results\n\n%s", kcount, keyList)
		if err != nil {
			return err
		}
	}

	return nil
}

// getEncryptionAlgorithmName obtains the algorithm name for key encryption
func getEncryptionAlgorithmName(n string) (string, error) {
	algorithmName := ""

	code, err := strconv.ParseInt(n, 10, 64)
	if err != nil {
		return "", err
	}
	switch code {

	case 1, 2, 3:
		algorithmName = "RSA"
	case 16:
		algorithmName = "Elgamal"
	case 17:
		algorithmName = "DSA"
	case 18:
		algorithmName = "Elliptic Curve"
	case 19:
		algorithmName = "ECDSA"
	case 20:
		algorithmName = "Reserved"
	case 21:
		algorithmName = "Diffie-Hellman"
	default:
		algorithmName = "unknown"
	}
	return algorithmName, nil
}

//function to obtain a date format from linux epoch time
func date(s string) string {
	if s == "" {
		return "[ultimate]"
	}
	if s == "none" {
		return s
	}
	c, _ := strconv.ParseInt(s, 10, 64)
	ret := time.Unix(c, 0).String()

	return ret
}

// getKeyInfoFromList takes the lines, from strings.Split(), and a index of lines. Appends
// the output into keyList. Returns a error if one occurs.
func getKeyInfoFromList(keyList *mrKeyList, lines []string, index string) error {
	var errRet error

	if index == "pub" {
		// Get the fingerprint for the key
		keyList.keyFingerprint = lines[1]

		// Get the bit length for the key
		keyList.keyBit = lines[3]

		var err error
		// Get the key type
		keyList.keyType, err = getEncryptionAlgorithmName(lines[2])
		if err != nil {
			errRet = err
		}

		// Get the date created for the key
		keyList.keyDateCreated = date(lines[4])

		// Get the expiration date for the key
		keyList.keyDateExpired = date(lines[5])

		// Get the key status
		if lines[6] == "r" {
			keyList.keyStatus = "[revoked]"
		} else if lines[6] == "d" {
			keyList.keyStatus = "[disabled]"
		} else if lines[6] == "e" {
			keyList.keyStatus = "[expired]"
		} else {
			keyList.keyStatus = "[enabled]"
		}

		// Only count the key if it has a fingerprint. Otherwise
		// dont count it.
		keyList.keyCount++
	}
	if index == "uid" {
		// Get the name of the key
		keyList.keyName = lines[1]

		// After we get the name, the key is ready to print!
		keyList.keyReady = true
	}

	return errRet
}

// formatMROutputLongList reformats the key search output that is in machine readable format
// see the output format in: https://tools.ietf.org/html/draft-shaw-openpgp-hkp-00#section-5.2
func formatMROutputLongList(mrString string) (int, []byte, error) {
	listLine := "%s\t%s\t%s\t%s\t%s\t%s\t%s\n"

	retList := bytes.NewBuffer(nil)
	tw := tabwriter.NewWriter(retList, 0, 0, 2, ' ', 0)
	fmt.Fprintf(tw, listLine, "FINGERPRINT", "ALGORITHM", "BITS", "CREATION DATE", "EXPIRATION DATE", "STATUS", "NAME/EMAIL")

	keyNum := 0
	key := strings.Split(mrString, "\n")
	var keyList mrKeyList

	for _, k := range key {
		nk := strings.Split(k, ":")
		for _, n := range nk {
			if n == "info" {
				var err error
				keyNum, err = strconv.Atoi(nk[2])
				if err != nil {
					return -1, nil, fmt.Errorf("unable to check key number")
				}
			}
			err := getKeyInfoFromList(&keyList, nk, n)
			if err != nil {
				return -1, nil, fmt.Errorf("failed to get entity from list: %s", err)
			}
		}
		if keyList.keyReady {
			fmt.Fprintf(tw, listLine, keyList.keyFingerprint, keyList.keyType, keyList.keyBit, keyList.keyDateCreated, keyList.keyDateExpired, keyList.keyStatus, keyList.keyName)
			fmt.Fprintf(tw, "\t\t\t\t\t\t\n")
			keyList = mrKeyList{keyCount: keyList.keyCount}
		}
	}
	tw.Flush()

	sylog.Debugf("key count=%d; expect=%d\n", keyList.keyCount, keyNum)

	// Simple check to ensure the conversion was successful
	if keyList.keyCount != keyNum {
		sylog.Debugf("expecting %d, got %d\n", keyNum, keyList.keyCount)
		return -1, retList.Bytes(), fmt.Errorf("failed to convert machine readable to human readable output correctly")
	}

	return keyList.keyCount, retList.Bytes(), nil
}

// FetchPubkey pulls a public key from the Key Service.
func FetchPubkey(fingerprint, keyserverURI, authToken string, noPrompt bool) (openpgp.EntityList, error) {

	// Decode fingerprint and ensure proper length.
	var fp []byte
	fp, err := hex.DecodeString(fingerprint)
	if err != nil {
		return nil, fmt.Errorf("failed to decode fingerprint: %v", err)
	}

	// theres probably a better way to do this
	if len(fp) != 4 && len(fp) != 20 {
		return nil, fmt.Errorf("not a valid key lenth: only accepts 8, or 40 chars")
	}

	// Get a Key Service client.
	c, err := client.NewClient(&client.Config{
		BaseURL:   keyserverURI,
		AuthToken: authToken,
	})
	if err != nil {
		return nil, err
	}

	// Pull key from Key Service.
	keyText, err := c.GetKey(context.TODO(), fp)
	if err != nil {
		if jerr, ok := err.(*jsonresp.Error); ok && jerr.Code == http.StatusUnauthorized {
			// The request failed with HTTP code unauthorized. Guide user to fix that.
			sylog.Infof(helpAuth)
			return nil, fmt.Errorf("unauthorized or missing token")
		} else if ok && jerr.Code == http.StatusNotFound {
			return nil, fmt.Errorf("no matching keys found for fingerprint")
		} else {
			return nil, fmt.Errorf("failed to get key: %v", err)
		}
	}

	el, err := openpgp.ReadArmoredKeyRing(strings.NewReader(keyText))
	if err != nil {
		return nil, err
	}
	if len(el) == 0 {
		return nil, fmt.Errorf("no keys in keyring")
	}
	if len(el) > 1 {
		return nil, fmt.Errorf("server returned more than one key for unique fingerprint")
	}
	return el, nil
}

func serializeEntity(e *openpgp.Entity, blockType string) (string, error) {
	w := bytes.NewBuffer(nil)

	wr, err := armor.Encode(w, blockType, nil)
	if err != nil {
		return "", err
	}

	if err = e.Serialize(wr); err != nil {
		wr.Close()
		return "", err
	}
	wr.Close()

	return w.String(), nil
}

func serializePrivateEntity(e *openpgp.Entity, blockType string) (string, error) {
	w := bytes.NewBuffer(nil)

	wr, err := armor.Encode(w, blockType, nil)
	if err != nil {
		return "", err
	}

	if err = e.SerializePrivate(wr, nil); err != nil {
		wr.Close()
		return "", err
	}
	wr.Close()

	return w.String(), nil
}

// RecryptKey Will decrypt a entity, then recrypt it with the same password.
// This function seems pritty usless, but its not!
func RecryptKey(k *openpgp.Entity, passphrase []byte) error {
	if !k.PrivateKey.Encrypted {
		return errNotEncrypted
	}

	if err := k.PrivateKey.Decrypt(passphrase); err != nil {
		return err
	}

	if err := k.PrivateKey.Encrypt(passphrase); err != nil {
		return err
	}

	return nil
}

// ExportPrivateKey Will export a private key into a file (kpath).
func (keyring *Handle) ExportPrivateKey(kpath string, armor bool) error {
	if err := keyring.PathsCheck(); err != nil {
		return err
	}

	localEntityList, err := loadKeyring(keyring.SecretPath())
	if err != nil {
		return fmt.Errorf("unable to load private keyring: %v", err)
	}

	// Get a entity to export
	entityToExport, err := SelectPrivKey(localEntityList)
	if err != nil {
		return err
	}

	if entityToExport.PrivateKey.Encrypted {
		pass, err := interactive.AskQuestionNoEcho("Enter key passphrase : ")
		if err != nil {
			return err
		}
		err = RecryptKey(entityToExport, []byte(pass))
		if err != nil {
			return err
		}
	}

	// Create the file that we will be exporting to
	file, err := os.Create(kpath)
	if err != nil {
		return err
	}
	defer file.Close()

	if !armor {
		// Export the key to the file
		err = entityToExport.SerializePrivate(file, nil)
	} else {
		var keyText string
		keyText, err = serializePrivateEntity(entityToExport, openpgp.PrivateKeyType)
		if err != nil {
			return fmt.Errorf("failed to read ASCII key format: %s", err)
		}
		file.WriteString(keyText)
	}

	if err != nil {
		return fmt.Errorf("unable to serialize private key: %v", err)
	}
	fmt.Printf("Private key with fingerprint %X correctly exported to file: %s\n", entityToExport.PrimaryKey.Fingerprint, kpath)

	return nil
}

// ExportPubKey Will export a public key into a file (kpath).
func (keyring *Handle) ExportPubKey(kpath string, armor bool) error {
	if err := keyring.PathsCheck(); err != nil {
		return err
	}

	localEntityList, err := loadKeyring(keyring.PublicPath())
	if err != nil {
		return fmt.Errorf("unable to open local keyring: %v", err)
	}

	entityToExport, err := selectPubKey(localEntityList)
	if err != nil {
		return err
	}

	file, err := os.Create(kpath)
	if err != nil {
		return fmt.Errorf("unable to create file: %v", err)
	}
	defer file.Close()

	if armor {
		var keyText string
		keyText, err = serializeEntity(entityToExport, openpgp.PublicKeyType)
		file.WriteString(keyText)
	} else {
		err = entityToExport.Serialize(file)
	}

	if err != nil {
		return fmt.Errorf("unable to serialize public key: %v", err)
	}
	fmt.Printf("Public key with fingerprint %X correctly exported to file: %s\n", entityToExport.PrimaryKey.Fingerprint, kpath)

	return nil
}

func findEntityByFingerprint(entities openpgp.EntityList, fingerprint [20]byte) *openpgp.Entity {
	for _, entity := range entities {
		if entity.PrimaryKey.Fingerprint == fingerprint {
			return entity
		}
	}

	return nil
}

// importPrivateKey imports the specified openpgp Entity, which should
// represent a private key. The entity is added to the private keyring.
func (keyring *Handle) importPrivateKey(entity *openpgp.Entity) error {
	// Load the local private keys as entitylist
	privateEntityList, err := keyring.LoadPrivKeyring()
	if err != nil {
		return err
	}

	if findEntityByFingerprint(privateEntityList, entity.PrimaryKey.Fingerprint) != nil {
		return &KeyExistsError{fingerprint: entity.PrivateKey.Fingerprint}
	}

	// Check if the key is encrypted, if it is, decrypt it
	if entity.PrivateKey == nil {
		return fmt.Errorf("corrupted key, unable to recover data")
	}

	// Make a clone of the entity
	newEntity := &openpgp.Entity{
		PrimaryKey:  entity.PrimaryKey,
		PrivateKey:  entity.PrivateKey,
		Identities:  entity.Identities,
		Revocations: entity.Revocations,
		Subkeys:     entity.Subkeys,
	}

	if entity.PrivateKey.Encrypted {
		if err := DecryptKey(newEntity, "Enter your old password : "); err != nil {
			return err
		}
	}

	// Get a new password for the key
	newPass, err := interactive.GetPassphrase("Enter a new password for this key : ", 3)
	if err != nil {
		return err
	}

	if err := EncryptKey(newEntity, newPass); err != nil {
		return err
	}

	// Store the private key
	if err := keyring.appendPrivateKey(newEntity); err != nil {
		return err
	}

	return nil
}

// importPublicKey imports the specified openpgp Entity, which should
// represent a public key. The entity is added to the public keyring.
func (keyring *Handle) importPublicKey(entity *openpgp.Entity) error {
	// Load the local public keys as entitylist
	publicEntityList, err := keyring.LoadPubKeyring()
	if err != nil {
		return err
	}

	if findEntityByFingerprint(publicEntityList, entity.PrimaryKey.Fingerprint) != nil {
		return &KeyExistsError{fingerprint: entity.PrimaryKey.Fingerprint}
	}

	if err := keyring.appendPubKey(entity); err != nil {
		return err
	}

	return nil
}

// ImportKey imports one or more keys from the specified file. The keys
// can be either a public or private keys, and the file can be either in
// binary or ascii-armored format.
func (keyring *Handle) ImportKey(kpath string) error {
	// Load the private key as an entitylist
	pathEntityList, err := loadKeysFromFile(kpath)
	if err != nil {
		return fmt.Errorf("unable to get entity from: %s: %v", kpath, err)
	}

	for _, pathEntity := range pathEntityList {
		if pathEntity.PrivateKey != nil {
			// We have a private key
			err := keyring.importPrivateKey(pathEntity)
			if err != nil {
				return err
			}

			fmt.Printf("Key with fingerprint %X successfully added to the private keyring\n",
				pathEntity.PrivateKey.Fingerprint)
		}

		// There's no else here because a single entity can have
		// both a private and public keys
		if pathEntity.PrimaryKey != nil {
			// We have a public key
			err := keyring.importPublicKey(pathEntity)
			if err != nil {
				return err
			}

			fmt.Printf("Key with fingerprint %X successfully added to the public keyring\n",
				pathEntity.PrimaryKey.Fingerprint)
		}
	}

	return nil
}

// PushPubkey pushes a public key to the Key Service.
func PushPubkey(e *openpgp.Entity, keyserverURI, authToken string) error {
	keyText, err := serializeEntity(e, openpgp.PublicKeyType)
	if err != nil {
		return err
	}

	// Get a Key Service client.
	c, err := client.NewClient(&client.Config{
		BaseURL:   keyserverURI,
		AuthToken: authToken,
	})
	if err != nil {
		return err
	}

	// Push key to Key Service.
	if err := c.PKSAdd(context.TODO(), keyText); err != nil {
		if jerr, ok := err.(*jsonresp.Error); ok && jerr.Code == http.StatusUnauthorized {
			// The request failed with HTTP code unauthorized. Guide user to fix that.
			sylog.Infof(helpAuth+helpPush, e.PrimaryKey.Fingerprint)
			return fmt.Errorf("unauthorized or missing token")
		}
		return fmt.Errorf("key server did not accept PGP key: %v", err)

	}
	return nil
}<|MERGE_RESOLUTION|>--- conflicted
+++ resolved
@@ -457,13 +457,8 @@
 	return keyring.storePubKeyring(newKeyList)
 }
 
-<<<<<<< HEAD
-func (keyring *Handle) genKeyPair(opts GenKeyPairOptions) (*openpgp.Entity, error) {
-	conf := &packet.Config{RSABits: 4096, DefaultHash: crypto.SHA384}
-=======
 func (keyring *Handle) genKeyPair(name, comment, email, passphrase string, bitLen int) (*openpgp.Entity, error) {
 	conf := &packet.Config{RSABits: bitLen, DefaultHash: crypto.SHA384}
->>>>>>> ef2fc28d
 
 	entity, err := openpgp.NewEntity(opts.Name, opts.Comment, opts.Email, conf)
 	if err != nil {
@@ -490,43 +485,12 @@
 }
 
 // GenKeyPair generates an PGP key pair and store them in the sypgp home folder
-<<<<<<< HEAD
-func (keyring *Handle) GenKeyPair(opts GenKeyPairOptions) (*openpgp.Entity, error) {
-=======
 func (keyring *Handle) GenKeyPair(keyServiceURI, authToken string, bitLen int) (*openpgp.Entity, error) {
->>>>>>> ef2fc28d
 	if err := keyring.PathsCheck(); err != nil {
 		return nil, err
 	}
 
-<<<<<<< HEAD
 	entity, err := keyring.genKeyPair(opts)
-=======
-	name, err := interactive.AskQuestion("Enter your name (e.g., John Doe) : ")
-	if err != nil {
-		return nil, err
-	}
-
-	email, err := interactive.AskQuestion("Enter your email address (e.g., john.doe@example.com) : ")
-	if err != nil {
-		return nil, err
-	}
-
-	comment, err := interactive.AskQuestion("Enter optional comment (e.g., development keys) : ")
-	if err != nil {
-		return nil, err
-	}
-
-	// get a password
-	passphrase, err := interactive.GetPassphrase("Enter a passphrase : ", 3)
-	if err != nil {
-		return nil, err
-	}
-
-	fmt.Printf("Generating Entity and OpenPGP Key Pair... ")
-
-	entity, err := keyring.genKeyPair(name, comment, email, passphrase, bitLen)
->>>>>>> ef2fc28d
 	if err != nil {
 		// Print the missing newline if there’s an error
 		fmt.Printf("\n")
