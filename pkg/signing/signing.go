--- conflicted
+++ resolved
@@ -260,15 +260,6 @@
 	return getSigsDescr(fimg, id)
 }
 
-<<<<<<< HEAD
-// IsSigned : will return false if the givin container (cpath) is not signed.
-// Likewise, will return true if the container is signed and print who signed
-// it. will return a error if one occures.
-func IsSigned(cpath, url string, id uint32, isGroup bool, authToken string, noPrompt bool) (bool, error) {
-	err := Verify(cpath, url, id, isGroup, authToken, noPrompt)
-	if err != nil {
-		return false, fmt.Errorf("unable to verify the container (%v): %v", cpath, err)
-=======
 // IsSigned takse a container path (cpath string), and will verify that
 // container. returns false if the container is not signed. likewise,
 // will return true if the container is signed. also returns a error
@@ -277,7 +268,6 @@
 	err := Verify(cpath, keyServerURI, id, isGroup, authToken, noPrompt)
 	if err != nil {
 		return false, fmt.Errorf("unable to verify container: %v", err)
->>>>>>> c7206b25
 	}
 	return true, nil
 }
@@ -373,12 +363,7 @@
 		author += fmt.Sprintf("\t%s, KeyID %X\n", name, signer.PrimaryKey.KeyId)
 	}
 	sylog.Infof("Container is signed")
-<<<<<<< HEAD
-	fmt.Printf("Data integrity checked, authentic and signed by:\n")
-	fmt.Print(authok)
-=======
 	fmt.Printf("Data integrity checked, authentic and signed by:\n%v", author)
->>>>>>> c7206b25
 
 	return nil
 }
