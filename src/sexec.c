--- conflicted
+++ resolved
@@ -47,11 +47,7 @@
     singularity_message(VERBOSE2, "Running SUID program workflow\n");
 
     singularity_message(VERBOSE2, "Checking program has appropriate permissions\n");
-<<<<<<< HEAD
-    if ( ( is_owner("/proc/self/exe", 0) < 0 ) || ( is_suid("/proc/self/exe") < 0 ) ) {
-=======
-    if ( ( getuid() != 0 ) && ( ( is_owner("/proc/self/exe", 0 ) < 0 ) || ( is_suid("/proc/self/exe") < 0 ) ) ) {
->>>>>>> 17c2d635
+    if ( ( getuid() != 0 ) && ( ( is_owner("/proc/self/exe", 0) < 0 ) || ( is_suid("/proc/self/exe") < 0 ) ) ) {
         singularity_abort(255, "This program must be SUID root\n");
     }
 
