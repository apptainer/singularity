--- conflicted
+++ resolved
@@ -49,16 +49,11 @@
     char *size_s;
     char *mkfs_cmd[7];
 
-<<<<<<< HEAD
-#ifdef SUID_CREATE
-    singularity_suid_init();
-#endif
-
-=======
->>>>>>> edf69564
     singularity_config_init(joinpath(SYSCONFDIR, "/singularity/singularity.conf"));
 
+#ifdef SUID_CREATE
     singularity_suid_init(argv);
+#endif
 
     singularity_registry_init();
 #ifdef SUID_CREATE
@@ -96,19 +91,15 @@
 
     mkfs_cmd[0] = strdup("/sbin/mkfs.ext3");
     mkfs_cmd[1] = strdup("-q");
-<<<<<<< HEAD
 
 #ifdef SUID_CREATE
-    mkfs_cmd[2] = strdup(image.loopdev);
-=======
     mkfs_cmd[2] = strdup(singularity_image_loopdev(&image));
->>>>>>> edf69564
     mkfs_cmd[3] = NULL;
 #else
     mkfs_cmd[2] = strdup("-E");
     // the offset in the file for the singularity header
     mkfs_cmd[3] = strjoin("offset=", int2str(strlength(LAUNCH_STRING, 1024)));
-    mkfs_cmd[4] = strdup(image.path);
+    mkfs_cmd[4] = strdup(singularity_image_path(&image));
     // pass the correct size of the file in KiB
     mkfs_cmd[5] = int2str((size*1024*1024-strlength(LAUNCH_STRING, 1024))/1024);
     mkfs_cmd[6] = NULL;
