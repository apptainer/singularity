--- conflicted
+++ resolved
@@ -12,16 +12,12 @@
 
 // validURIs contains a list of known uris
 var validURIs = map[string]bool{
-<<<<<<< HEAD
-	"docker": true,
-	"shub":   true,
-=======
+	"shub":           true,
 	"docker":         true,
 	"docker-archive": true,
 	"docker-daemon":  true,
 	"oci":            true,
 	"oci-archive":    true,
->>>>>>> 7a159a77
 }
 
 // Conveyor is responsible for downloading from remote sources (library, shub, docker...)
