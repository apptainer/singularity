// Copyright (c) 2018, Sylabs Inc. All rights reserved.
// This software is licensed under a 3-clause BSD license. Please consult the
// LICENSE.md file distributed with the sources of this project regarding your
// rights to use or distribute this software.

package assemblers

import (
	"bytes"
	"encoding/binary"
	"fmt"
	"io/ioutil"
	"os"
	"os/exec"
<<<<<<< HEAD
	"regexp"
	"runtime"
	"strconv"
=======
	"path/filepath"
	"runtime"
	"strings"
>>>>>>> 55ab47ee
	"syscall"

	"github.com/satori/go.uuid"
	"github.com/sylabs/sif/pkg/sif"
	"github.com/sylabs/singularity/src/pkg/build/types"
	"github.com/sylabs/singularity/src/pkg/build/types/parser"
	"github.com/sylabs/singularity/src/pkg/buildcfg"
	"github.com/sylabs/singularity/src/pkg/sylog"
	"github.com/sylabs/singularity/src/runtime/engines/config"
	"github.com/sylabs/singularity/src/runtime/engines/singularity"
)

// SIFAssembler doesnt store anything
type SIFAssembler struct {
}

func createSIF(path string, definition []byte, squashfile string) (err error) {
	// general info for the new SIF file creation
	cinfo := sif.CreateInfo{
		Pathname:   path,
		Launchstr:  sif.HdrLaunch,
		Sifversion: sif.HdrVersion,
		ID:         uuid.NewV4(),
	}

	// data we need to create a definition file descriptor
	definput := sif.DescriptorInput{
		Datatype: sif.DataDeffile,
		Groupid:  sif.DescrDefaultGroup,
		Link:     sif.DescrUnusedLink,
		Data:     definition,
	}
	definput.Size = int64(binary.Size(definput.Data))

	// add this descriptor input element to creation descriptor slice
	cinfo.InputDescr = append(cinfo.InputDescr, definput)

	// data we need to create a system partition descriptor
	parinput := sif.DescriptorInput{
		Datatype: sif.DataPartition,
		Groupid:  sif.DescrDefaultGroup,
		Link:     sif.DescrUnusedLink,
		Fname:    squashfile,
	}
	// open up the data object file for this descriptor
	if parinput.Fp, err = os.Open(parinput.Fname); err != nil {
		return fmt.Errorf("while opening partition file: %s", err)
	}
	defer parinput.Fp.Close()
	fi, err := parinput.Fp.Stat()
	if err != nil {
		return fmt.Errorf("while calling start on partition file: %s", err)
	}
	parinput.Size = fi.Size()

	err = parinput.SetPartExtra(sif.FsSquash, sif.PartPrimSys, sif.GetSIFArch(runtime.GOARCH))
	if err != nil {
		return
	}

	// add this descriptor input element to the list
	cinfo.InputDescr = append(cinfo.InputDescr, parinput)

	// remove anything that may exist at the build destination at last moment
	os.RemoveAll(path)

	// test container creation with two partition input descriptors
	if _, err := sif.CreateContainer(cinfo); err != nil {
		return fmt.Errorf("while creating container: %s", err)
	}

	// chown the sif file to the calling user
	if uid, gid, ok := changeOwner(); ok {
		if err := os.Chown(path, uid, gid); err != nil {
			return fmt.Errorf("while changing image ownership: %s", err)
		}
	}

	return nil
}

func getMksquashfsPath() (string, error) {
	// Parse singularity configuration file
	c := &singularity.FileConfig{}
	if err := config.Parser(buildcfg.SYSCONFDIR+"/singularity/singularity.conf", c); err != nil {
		return "", fmt.Errorf("Unable to parse singularity.conf file: %s", err)
	}

	// p is either "" or the string value in the conf file
	p := c.MksquashfsPath

	// If the path contains the binary name use it as is, otherwise add mksquashfs via filepath.Join
	if !strings.HasSuffix(c.MksquashfsPath, "mksquashfs") {
		p = filepath.Join(c.MksquashfsPath, "mksquashfs")
	}

	// exec.LookPath functions on absolute paths (ignoring $PATH) as well
	return exec.LookPath(p)
}

// Assemble creates a SIF image from a Bundle
func (a *SIFAssembler) Assemble(b *types.Bundle, path string) (err error) {
	defer os.RemoveAll(b.Path)

	sylog.Infof("Creating SIF file...")

	// convert definition to plain text
	var buf bytes.Buffer
	parser.WriteDefinitionFile(&(b.Recipe), &buf)
	def := buf.Bytes()

	mksquashfs, err := getMksquashfsPath()
	if err != nil {
		return fmt.Errorf("While searching for mksquashfs: %v", err)
	}

	f, err := ioutil.TempFile(b.Path, "squashfs-")
	squashfsPath := f.Name() + ".img"
	f.Close()
	os.Remove(f.Name())
	os.Remove(squashfsPath)

	args := []string{b.Rootfs(), squashfsPath, "-noappend"}

	// build squashfs with all-root flag when building as a user
	if syscall.Getuid() != 0 {
		args = append(args, "-all-root")
	}

	mksquashfsCmd := exec.Command(mksquashfs, args...)
	err = mksquashfsCmd.Run()
	defer os.Remove(squashfsPath)
	if err != nil {
		return
	}

	err = createSIF(path, def, squashfsPath)
	if err != nil {
		return
	}

	return
}

// changeOwner check the command being called with sudo with the environment
// variable SUDO_COMMAND. Pattern match that for the singularity bin
func changeOwner() (int, int, bool) {
	r := regexp.MustCompile("(singularity)")
	sudoCmd := os.Getenv("SUDO_COMMAND")
	if !r.MatchString(sudoCmd) {
		return 0, 0, false
	}

	if os.Getenv("SUDO_USER") == "" || syscall.Getuid() != 0 {
		return 0, 0, false
	}

	_uid := os.Getenv("SUDO_UID")
	_gid := os.Getenv("SUDO_GID")
	if _uid == "" || _gid == "" {
		sylog.Warningf("Env vars SUDO_UID or SUDO_GID are not set, won't call chown over built SIF")

		return 0, 0, false
	}

	uid, err := strconv.Atoi(_uid)
	if err != nil {
		sylog.Warningf("Error while calling strconv: %v", err)

		return 0, 0, false
	}
	gid, err := strconv.Atoi(_gid)
	if err != nil {
		sylog.Warningf("Error while calling strconv : %v", err)

		return 0, 0, false
	}

	return uid, gid, true
}<|MERGE_RESOLUTION|>--- conflicted
+++ resolved
@@ -12,15 +12,11 @@
 	"io/ioutil"
 	"os"
 	"os/exec"
-<<<<<<< HEAD
+	"path/filepath"
 	"regexp"
 	"runtime"
 	"strconv"
-=======
-	"path/filepath"
-	"runtime"
 	"strings"
->>>>>>> 55ab47ee
 	"syscall"
 
 	"github.com/satori/go.uuid"
