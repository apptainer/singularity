// Copyright (c) 2018, Sylabs Inc. All rights reserved.
// This software is licensed under a 3-clause BSD license. Please consult the
// LICENSE file distributed with the sources of this project regarding your
// rights to use or distribute this software.

package build

import (
	"testing"
)

const (
	dockerURI = "docker://alpine"
)

// TestPull tests if we can pull an ubuntu image from dockerhub
<<<<<<< HEAD
func TestDockerConveyor(t *testing.T) {
	def, err := NewDefinitionFromURI("docker://centos")
=======
func TestConveyor(t *testing.T) {
	def, err := NewDefinitionFromURI(dockerURI)
>>>>>>> 0f2efa33
	if err != nil {
		t.Fatalf("unable to parse URI %s: %v\n", dockerURI, err)
	}

	dc := &DockerConveyor{}

	if err := dc.Get(def); err != nil {
		t.Fatalf("failed to Get from %s: %v\n", dockerURI, err)
	}
}

// TestFurnish checks if we can create a Kitchen
<<<<<<< HEAD
func TestDockerPacker(t *testing.T) {
	def, err := NewDefinitionFromURI("docker://ubuntu:18.04")
=======
func TestPacker(t *testing.T) {
	def, err := NewDefinitionFromURI(dockerURI)
>>>>>>> 0f2efa33
	if err != nil {
		t.Fatalf("unable to parse URI %s: %v\n", dockerURI, err)
	}

	dcp := &DockerConveyorPacker{}

	if err := dcp.Get(def); err != nil {
		t.Fatalf("failed to Get from %s: %v\n", dockerURI, err)
	}

	_, err = dcp.Pack()

	if err != nil {
		t.Fatalf("failed to Pack from %s: %v\n", dockerURI, err)
	}
}<|MERGE_RESOLUTION|>--- conflicted
+++ resolved
@@ -14,13 +14,8 @@
 )
 
 // TestPull tests if we can pull an ubuntu image from dockerhub
-<<<<<<< HEAD
-func TestDockerConveyor(t *testing.T) {
-	def, err := NewDefinitionFromURI("docker://centos")
-=======
 func TestConveyor(t *testing.T) {
 	def, err := NewDefinitionFromURI(dockerURI)
->>>>>>> 0f2efa33
 	if err != nil {
 		t.Fatalf("unable to parse URI %s: %v\n", dockerURI, err)
 	}
@@ -33,13 +28,8 @@
 }
 
 // TestFurnish checks if we can create a Kitchen
-<<<<<<< HEAD
-func TestDockerPacker(t *testing.T) {
-	def, err := NewDefinitionFromURI("docker://ubuntu:18.04")
-=======
 func TestPacker(t *testing.T) {
 	def, err := NewDefinitionFromURI(dockerURI)
->>>>>>> 0f2efa33
 	if err != nil {
 		t.Fatalf("unable to parse URI %s: %v\n", dockerURI, err)
 	}
