--- conflicted
+++ resolved
@@ -30,19 +30,11 @@
 	//   * rootfs -> root file system
 	//   * .singularity.d -> .singularity.d directory (includes image exec scripts)
 	//   * data -> directory containing data files
-<<<<<<< HEAD
-	FSObjects   map[string]string
-	JSONObjects map[string][]byte
-	Recipe      Definition
-	path        string
-	//EngineConfig imgbuild.EngineConfig
-=======
 	FSObjects   map[string]string `json:"fsObjects"`
 	JSONObjects map[string][]byte `json:"jsonObjects"`
 	Recipe      Definition        `json:"rawDeffile"`
 	BindPath    []string          `json:"bindPath"`
 	Path        string            `json:"bundlePath"`
->>>>>>> 04778375
 }
 
 // NewBundle creates a Bundle environment
@@ -62,15 +54,10 @@
 		".singularity.d": ".singularity.d",
 	}
 
-<<<<<<< HEAD
 	for _, fso := range b.FSObjects {
-		if err = os.MkdirAll(filepath.Join(b.path, fso), 0755); err != nil {
+		if err = os.MkdirAll(filepath.Join(b.Path, fso), 0755); err != nil {
 			return
 		}
-=======
-	if err = os.MkdirAll(filepath.Join(b.Path, b.FSObjects["rootfs"]), 0755); err != nil {
-		return
->>>>>>> 04778375
 	}
 
 	return b, nil
