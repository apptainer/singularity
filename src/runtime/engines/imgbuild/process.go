--- conflicted
+++ resolved
@@ -14,16 +14,7 @@
 )
 
 // StartProcess runs the %post script
-<<<<<<< HEAD
-func (e *EngineOperations) StartProcess() error {
-=======
 func (e *EngineOperations) StartProcess(masterConn net.Conn) error {
-	// Run %post script here
-
-	post := exec.Command("/bin/sh", "-c", e.EngineConfig.Recipe.BuildData.Post)
-	post.Stdout = os.Stdout
-	post.Stderr = os.Stderr
->>>>>>> ade368d1
 
 	// Run %post scripts here
 	runAllScripts("post", e.EngineConfig.Recipe.BuildData.Post)
