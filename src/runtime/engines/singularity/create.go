// Copyright (c) 2018, Sylabs Inc. All rights reserved.
// This software is licensed under a 3-clause BSD license. Please consult the
// LICENSE file distributed with the sources of this project regarding your
// rights to use or distribute this software.

package singularity

import (
	"fmt"
	"net"
	"net/rpc"
	"os"
	"path/filepath"
	"strings"
	"syscall"

	"github.com/opencontainers/runtime-spec/specs-go"
	"github.com/singularityware/singularity/src/pkg/buildcfg"
	"github.com/singularityware/singularity/src/pkg/image"
	"github.com/singularityware/singularity/src/pkg/sylog"
	"github.com/singularityware/singularity/src/pkg/util/fs/mount"
	"github.com/singularityware/singularity/src/pkg/util/loop"
	"github.com/singularityware/singularity/src/runtime/engines/singularity/rpc/client"
	"github.com/sylabs/sif/pkg/sif"
)

// CreateContainer creates a container
func (engine *EngineOperations) CreateContainer(pid int, rpcConn net.Conn) error {
	if engine.CommonConfig.EngineName != Name {
		return fmt.Errorf("engineName configuration doesn't match runtime name")
	}

	rpcOps := &client.RPC{
		Client: rpc.NewClient(rpcConn),
		Name:   engine.CommonConfig.EngineName,
	}
	if rpcOps.Client == nil {
		return fmt.Errorf("failed to initialiaze RPC client")
	}

	_, err := os.Stat(engine.EngineConfig.GetImage())
	if err != nil {
		return fmt.Errorf("stat on %s failed", engine.EngineConfig.GetImage())
	}

	userNS := false
	pidNS := false

	if engine.CommonConfig.OciConfig.Linux != nil {
		for _, namespace := range engine.CommonConfig.OciConfig.Linux.Namespaces {
			switch namespace.Type {
			case specs.UserNamespace:
				userNS = true
			case specs.PIDNamespace:
				pidNS = true
			}
		}
	}

<<<<<<< HEAD
	C.singularity_config_init()

	imageObject := C.singularity_image_init(C.CString(rootfs), 0)

	info := new(loop.Info64)
	mountType := ""

	switch C.singularity_image_type(&imageObject) {
	case 1:
		mountType = "squashfs"
		info.Offset = uint64(C.uint(imageObject.offset))
		info.SizeLimit = uint64(C.uint(imageObject.size))
	case 2:
		mountType = "ext3"
		info.Offset = uint64(C.uint(imageObject.offset))
		info.SizeLimit = uint64(C.uint(imageObject.size))
	}

	if st.IsDir() == false && !userNS {
		var number int
		info.Flags = loop.FlagsAutoClear
		info.Flags |= loop.FlagsReadOnly
		number, err = rpcOps.LoopDevice(rootfs, *info, engine.EngineConfig.File.SharedLoopDevices, engine.EngineConfig.File.MaxLoopDevices)
		if err != nil {
			return err
		}

		path := fmt.Sprintf("/dev/loop%d", number)
		sylog.Debugf("Mounting loop device %s\n", path)
		_, err = rpcOps.Mount(path, buildcfg.CONTAINER_FINALDIR, mountType, syscall.MS_NOSUID|syscall.MS_RDONLY|syscall.MS_NODEV, "errors=remount-ro")
		if err != nil {
			return fmt.Errorf("failed to mount %s filesystem: %s", mountType, err)
		}
	} else {
		sylog.Debugf("Mounting image directory %s\n", rootfs)
		_, err = rpcOps.Mount(rootfs, buildcfg.CONTAINER_FINALDIR, "", syscall.MS_BIND|syscall.MS_NOSUID|syscall.MS_RDONLY|syscall.MS_NODEV, "errors=remount-ro")
		if err != nil {
			return fmt.Errorf("failed to mount directory filesystem %s: %s", rootfs, err)
		}
=======
	p := &mount.Points{}
	if err := engine.addRootfs(p); err != nil {
		return err
>>>>>>> ffd9924a
	}

	sylog.Debugf("Adding proc to mount list\n")
	if pidNS {
		err = p.AddFS("proc", filepath.Join(buildcfg.CONTAINER_FINALDIR, "proc"), "proc", syscall.MS_NOSUID, "")
	} else {
		err = p.AddBind("proc", "/proc", filepath.Join(buildcfg.CONTAINER_FINALDIR, "proc"), syscall.MS_BIND|syscall.MS_NOSUID|syscall.MS_REC)
	}
	if err != nil {
		return fmt.Errorf("unable to add proc to mount list: %s", err)
	}

	sylog.Debugf("Adding sysfs to mount list\n")
	if !userNS {
		err = p.AddFS("sysfs", filepath.Join(buildcfg.CONTAINER_FINALDIR, "sys"), "sysfs", syscall.MS_NOSUID, "")
	} else {
		err = p.AddBind("sysfs", "/sys", filepath.Join(buildcfg.CONTAINER_FINALDIR, "sys"), syscall.MS_BIND|syscall.MS_NOSUID|syscall.MS_REC)
	}
	if err != nil {
		return fmt.Errorf("unable to add sys to mount list: %s", err)
	}

	sylog.Debugf("Adding home to mount list\n")
	err = p.AddBind("home", "/home", filepath.Join(buildcfg.CONTAINER_FINALDIR, "home"), syscall.MS_BIND)
	if err != nil {
		return fmt.Errorf("unable to add home to mount list: %s", err)
	}

	sylog.Debugf("Adding dev to mount list\n")
	err = p.AddBind("dev", "/dev", filepath.Join(buildcfg.CONTAINER_FINALDIR, "dev"), syscall.MS_BIND|syscall.MS_NOSUID|syscall.MS_REC)
	if err != nil {
		return fmt.Errorf("unable to add dev to mount list: %s", err)
	}

	sylog.Debugf("Adding /etc/passwd to mount list\n")
	err = p.AddBind("passwd", "/etc/passwd", filepath.Join(buildcfg.CONTAINER_FINALDIR, "etc/passwd"), syscall.MS_BIND)
	if err != nil {
		return fmt.Errorf("unable to add /etc/passwd to mount list: %s", err)
	}

	sylog.Debugf("Adding /etc/group to mount list\n")
	err = p.AddBind("group", "/etc/group", filepath.Join(buildcfg.CONTAINER_FINALDIR, "etc/group"), syscall.MS_BIND)
	if err != nil {
		return fmt.Errorf("unable to add /etc/group to mount list: %s", err)
	}

	sylog.Debugf("Adding user binds to mount list\n")
	err = p.Import(engine.CommonConfig.OciConfig.Spec.Mounts)
	if err != nil {
		return fmt.Errorf("unable to add user bind mounts to mount list: %s", err)
	}

	sylog.Debugf("Adding staging dir -> final dir to mount list\n")
	err = p.AddBind("final", buildcfg.CONTAINER_FINALDIR, buildcfg.SESSIONDIR, syscall.MS_BIND|syscall.MS_REC)
	if err != nil {
		return fmt.Errorf("unable to add final staging dir to mount list: %s", err)
	}

	if err := mountAll(rpcOps, p); err != nil {
		return err
	}

	sylog.Debugf("Chdir into %s\n", buildcfg.SESSIONDIR)
	err = syscall.Chdir(buildcfg.SESSIONDIR)
	if err != nil {
		return fmt.Errorf("change directory failed: %s", err)
	}

	sylog.Debugf("Chroot into %s\n", buildcfg.SESSIONDIR)
	_, err = rpcOps.Chroot(buildcfg.SESSIONDIR)
	if err != nil {
		return fmt.Errorf("chroot failed: %s", err)
	}

	sylog.Debugf("Chdir into / to avoid errors\n")
	err = syscall.Chdir("/")
	if err != nil {
		return fmt.Errorf("change directory failed: %s", err)
	}

	return nil
}

func (engine *EngineOperations) addRootfs(p *mount.Points) error {
	var flags uintptr = syscall.MS_NOSUID | syscall.MS_RDONLY | syscall.MS_NODEV
	rootfs := engine.EngineConfig.GetImage()

	imageObject, err := image.Init(rootfs, false)
	if err != nil {
		return err
	}

	mountType := ""

	switch imageObject.Type {
	case image.SIF:
		// Load the SIF file
		fimg, err := sif.LoadContainerFp(imageObject.File, !imageObject.Writable)
		if err != nil {
			return err
		}

		// Get the default system partition image
		part, _, err := fimg.GetPartFromGroup(sif.DescrDefaultGroup)
		if err != nil {
			return err
		}

		// Check that this is a system partition
		parttype, err := part.GetPartType()
		if err != nil {
			return err
		}
		if parttype != sif.PartSystem {
			return fmt.Errorf("found partition is not system")
		}

		// record the fs type
		fstype, err := part.GetFsType()
		if err != nil {
			return err
		}
		if fstype == sif.FsSquash {
			mountType = "squashfs"
		} else if fstype == sif.FsExt3 {
			mountType = "ext3"
		} else {
			return fmt.Errorf("unknown file system type: %v", fstype)
		}

		imageObject.Offset = uint64(part.Fileoff)
		imageObject.Size = uint64(part.Filelen)
	case image.SQUASHFS:
		mountType = "squashfs"
	case image.EXT3:
		mountType = "ext3"
	case image.SANDBOX:
		sylog.Debugf("Mounting directory rootfs: %v\n", rootfs)
		return p.AddBind("rootfs", rootfs, buildcfg.CONTAINER_FINALDIR, syscall.MS_BIND|flags)
	}

	sylog.Debugf("Mounting block [%v] image: %v\n", mountType, rootfs)
	return p.AddImage("rootfs", rootfs, buildcfg.CONTAINER_FINALDIR, mountType, flags, imageObject.Offset, imageObject.Size)
}

func (engine *EngineOperations) addUserBinds(p *mount.Points) error {
	newMounts := []specs.Mount{}
	for _, mnt := range engine.CommonConfig.OciConfig.Spec.Mounts {
		if !strings.Contains(mnt.Destination, buildcfg.CONTAINER_FINALDIR) {
			mnt.Destination = filepath.Join(buildcfg.CONTAINER_FINALDIR, mnt.Destination)
		}

		sylog.Debugf("Adding user bind request %s : %s to mount list\n")
		newMounts = append(newMounts, mnt)
	}

	return p.Import(newMounts)
}

func mountAll(rpcOps *client.RPC, p *mount.Points) error {
	// first mount rootfs
	if err := mountRootfs(rpcOps, p); err != nil {
		return err
	}

	for _, mnt := range p.GetAll()[1:] { // rootfs is always idx=0, so skip that
		_, _, iopts := mount.ConvertOptions(mnt.Options)

		// if GetOffset succeeds, image needs a loop device
		if _, err := mount.GetOffset(iopts); err == nil {
			if err := mountImage(rpcOps, mnt); err != nil {
				return err
			}

			continue
		}

		if err := mountGeneric(rpcOps, mnt); err != nil {
			return err
		}
	}

	return nil
}

// mount rootfs partition
func mountRootfs(rpcOps *client.RPC, p *mount.Points) error {
	sylog.Debugf("Adding rootfs to mount list\n")
	mnt := p.GetByName("rootfs")[0]
	flags, _, _ := mount.ConvertOptions(mnt.Options)

	if flags&syscall.MS_BIND != 0 { // if bind mount, the rootfs is a directory
		return mountGeneric(rpcOps, mnt)
	}

	// rootfs is an image
	return mountImage(rpcOps, mnt)
}

// mount any generic mount (not loop dev)
func mountGeneric(rpcOps *client.RPC, mnt specs.Mount) error {
	flags, opts, _ := mount.ConvertOptions(mnt.Options)
	optsString := strings.Join(opts, ",")

	sylog.Debugf("Mounting %s to %s\n", mnt.Source, mnt.Destination)
	_, err := rpcOps.Mount(mnt.Source, mnt.Destination, mnt.Type, flags, optsString)
	return err
}

// mount image via loop
func mountImage(rpcOps *client.RPC, mnt specs.Mount) error {
	flags, opts, iopts := mount.ConvertOptions(mnt.Options)
	optsString := strings.Join(opts, ",")

	offset, err := mount.GetOffset(iopts)
	if err != nil {
		return err
	}

	sizelimit, err := mount.GetSizeLimit(iopts)
	if err != nil {
		return err
	}

	info := &loop.Info64{
		Offset:    offset,
		SizeLimit: sizelimit,
		Flags:     loop.FlagsAutoClear,
	}

	sylog.Debugf("Mounting %v to loop device from %v - %v\n", mnt.Source, offset, sizelimit)
	number, err := rpcOps.LoopDevice(mnt.Source, os.O_RDONLY, *info)
	if err != nil {
		return err
	}

	path := fmt.Sprintf("/dev/loop%d", number)
	sylog.Debugf("Mounting loop device %s to %s\n", path, mnt.Destination)
	_, err = rpcOps.Mount(path, mnt.Destination, mnt.Type, flags, optsString)
	if err != nil {
		return fmt.Errorf("failed to mount %s filesystem: %s", mnt.Type, err)
	}

	return nil
}<|MERGE_RESOLUTION|>--- conflicted
+++ resolved
@@ -24,6 +24,9 @@
 	"github.com/sylabs/sif/pkg/sif"
 )
 
+var sharedLoopDevices bool
+var maxLoopDevices uint
+
 // CreateContainer creates a container
 func (engine *EngineOperations) CreateContainer(pid int, rpcConn net.Conn) error {
 	if engine.CommonConfig.EngineName != Name {
@@ -37,6 +40,9 @@
 	if rpcOps.Client == nil {
 		return fmt.Errorf("failed to initialiaze RPC client")
 	}
+
+	sharedLoopDevices = engine.EngineConfig.File.SharedLoopDevices
+	maxLoopDevices = engine.EngineConfig.File.MaxLoopDevices
 
 	_, err := os.Stat(engine.EngineConfig.GetImage())
 	if err != nil {
@@ -57,51 +63,9 @@
 		}
 	}
 
-<<<<<<< HEAD
-	C.singularity_config_init()
-
-	imageObject := C.singularity_image_init(C.CString(rootfs), 0)
-
-	info := new(loop.Info64)
-	mountType := ""
-
-	switch C.singularity_image_type(&imageObject) {
-	case 1:
-		mountType = "squashfs"
-		info.Offset = uint64(C.uint(imageObject.offset))
-		info.SizeLimit = uint64(C.uint(imageObject.size))
-	case 2:
-		mountType = "ext3"
-		info.Offset = uint64(C.uint(imageObject.offset))
-		info.SizeLimit = uint64(C.uint(imageObject.size))
-	}
-
-	if st.IsDir() == false && !userNS {
-		var number int
-		info.Flags = loop.FlagsAutoClear
-		info.Flags |= loop.FlagsReadOnly
-		number, err = rpcOps.LoopDevice(rootfs, *info, engine.EngineConfig.File.SharedLoopDevices, engine.EngineConfig.File.MaxLoopDevices)
-		if err != nil {
-			return err
-		}
-
-		path := fmt.Sprintf("/dev/loop%d", number)
-		sylog.Debugf("Mounting loop device %s\n", path)
-		_, err = rpcOps.Mount(path, buildcfg.CONTAINER_FINALDIR, mountType, syscall.MS_NOSUID|syscall.MS_RDONLY|syscall.MS_NODEV, "errors=remount-ro")
-		if err != nil {
-			return fmt.Errorf("failed to mount %s filesystem: %s", mountType, err)
-		}
-	} else {
-		sylog.Debugf("Mounting image directory %s\n", rootfs)
-		_, err = rpcOps.Mount(rootfs, buildcfg.CONTAINER_FINALDIR, "", syscall.MS_BIND|syscall.MS_NOSUID|syscall.MS_RDONLY|syscall.MS_NODEV, "errors=remount-ro")
-		if err != nil {
-			return fmt.Errorf("failed to mount directory filesystem %s: %s", rootfs, err)
-		}
-=======
 	p := &mount.Points{}
 	if err := engine.addRootfs(p); err != nil {
 		return err
->>>>>>> ffd9924a
 	}
 
 	sylog.Debugf("Adding proc to mount list\n")
@@ -333,7 +297,7 @@
 	}
 
 	sylog.Debugf("Mounting %v to loop device from %v - %v\n", mnt.Source, offset, sizelimit)
-	number, err := rpcOps.LoopDevice(mnt.Source, os.O_RDONLY, *info)
+	number, err := rpcOps.LoopDevice(mnt.Source, *info, sharedLoopDevices, maxLoopDevices)
 	if err != nil {
 		return err
 	}
