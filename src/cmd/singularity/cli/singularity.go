--- conflicted
+++ resolved
@@ -41,7 +41,7 @@
 
 }
 
-// singularity is the base command when called without any subcommands
+// SingularityCmd is the base command when called without any subcommands
 var SingularityCmd = &cobra.Command{
 	TraverseChildren:      true,
 	DisableFlagsInUseLine: true,
@@ -62,11 +62,7 @@
 	}
 }
 
-<<<<<<< HEAD
-// TraverseParentsUses traverses each parent recursively and appends its usage.
-=======
 // TraverseParentsUses walks the parent commands and outputs a properly formatted use string
->>>>>>> 686a5967
 func TraverseParentsUses(cmd *cobra.Command) string {
 	if cmd.HasParent() {
 		return TraverseParentsUses(cmd.Parent()) + cmd.Use + " "
