// Copyright (c) 2018, Sylabs Inc. All rights reserved.
// This software is licensed under a 3-clause BSD license. Please consult the
// LICENSE file distributed with the sources of this project regarding your
// rights to use or distribute this software.

package cli

import (
	"os/user"
	"path"

	"github.com/singularityware/singularity/src/pkg/libexec"
	"github.com/singularityware/singularity/src/pkg/sylog"
	"github.com/spf13/cobra"

	"github.com/singularityware/singularity/docs"
)

var (
	// PullLibraryURI holds the base URI to a Sylabs library API instance
	PullLibraryURI string
	// PullTokenFile holds the path to the sylabs auth token
	PullTokenFile string
)

func init() {
<<<<<<< HEAD
	usr, err := user.Current()
	if err != nil {
		sylog.Fatalf("Couldn't determine user home directory: %v", err)
	}
	defaultTokenFile := path.Join(usr.HomeDir, ".singularity", "sylabs-token")

	pullCmd.Flags().StringVar(&PullLibraryURI, "libraryuri", "https://library.sylabs.io", "")
	pullCmd.Flags().StringVar(&PullTokenFile, "tokenfile", defaultTokenFile, "path to the file holding your sylabs authentication token")
	pullCmd.Flags().BoolVarP(&force, "force", "F", false, "overwrite an image file if it exists")
	singularityCmd.AddCommand(pullCmd)
=======
	pullCmd.Flags().SetInterspersed(false)
	SingularityCmd.AddCommand(pullCmd)
>>>>>>> 686a5967

	pullCmd.Flags().BoolVarP(&Force, "force", "F", false, "overwrite an image file if it exists")
	pullCmd.Flags().StringVar(&PullLibraryURI, "libraryuri", "http://localhost:5150", "")
}

var pullCmd = &cobra.Command{
	DisableFlagsInUseLine: true,
	Args: cobra.RangeArgs(1, 2),

	Run: func(cmd *cobra.Command, args []string) {
		if len(args) == 2 {
			libexec.PullImage(args[0], args[1], PullLibraryURI, force, PullTokenFile)
			return
		}
		libexec.PullImage("", args[0], PullLibraryURI, force, PullTokenFile)
	},

	Use:     docs.PullUse,
	Short:   docs.PullShort,
	Long:    docs.PullLong,
	Example: docs.PullExample,
}<|MERGE_RESOLUTION|>--- conflicted
+++ resolved
@@ -9,42 +9,36 @@
 	"os/user"
 	"path"
 
+	"github.com/singularityware/singularity/docs"
 	"github.com/singularityware/singularity/src/pkg/libexec"
 	"github.com/singularityware/singularity/src/pkg/sylog"
 	"github.com/spf13/cobra"
-
-	"github.com/singularityware/singularity/docs"
 )
 
 var (
 	// PullLibraryURI holds the base URI to a Sylabs library API instance
 	PullLibraryURI string
+
 	// PullTokenFile holds the path to the sylabs auth token
 	PullTokenFile string
 )
 
 func init() {
-<<<<<<< HEAD
 	usr, err := user.Current()
 	if err != nil {
 		sylog.Fatalf("Couldn't determine user home directory: %v", err)
 	}
 	defaultTokenFile := path.Join(usr.HomeDir, ".singularity", "sylabs-token")
 
-	pullCmd.Flags().StringVar(&PullLibraryURI, "libraryuri", "https://library.sylabs.io", "")
-	pullCmd.Flags().StringVar(&PullTokenFile, "tokenfile", defaultTokenFile, "path to the file holding your sylabs authentication token")
-	pullCmd.Flags().BoolVarP(&force, "force", "F", false, "overwrite an image file if it exists")
-	singularityCmd.AddCommand(pullCmd)
-=======
-	pullCmd.Flags().SetInterspersed(false)
-	SingularityCmd.AddCommand(pullCmd)
->>>>>>> 686a5967
+	PullCmd.Flags().SetInterspersed(false)
 
-	pullCmd.Flags().BoolVarP(&Force, "force", "F", false, "overwrite an image file if it exists")
-	pullCmd.Flags().StringVar(&PullLibraryURI, "libraryuri", "http://localhost:5150", "")
+	PullCmd.Flags().StringVar(&PullLibraryURI, "libraryuri", "https://library.sylabs.io", "")
+	PullCmd.Flags().StringVar(&PullTokenFile, "tokenfile", defaultTokenFile, "path to the file holding your sylabs authentication token")
+	PullCmd.Flags().BoolVarP(&force, "force", "F", false, "overwrite an image file if it exists")
+	SingularityCmd.AddCommand(PullCmd)
 }
 
-var pullCmd = &cobra.Command{
+var PullCmd = &cobra.Command{
 	DisableFlagsInUseLine: true,
 	Args: cobra.RangeArgs(1, 2),
 
