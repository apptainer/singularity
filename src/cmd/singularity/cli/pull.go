// Copyright (c) 2018, Sylabs Inc. All rights reserved.
// This software is licensed under a 3-clause BSD license. Please consult the
// LICENSE.md file distributed with the sources of this project regarding your
// rights to use or distribute this software.

package cli

import (
	"github.com/spf13/cobra"
	"github.com/sylabs/singularity/src/docs"
)

const (
	// LibraryProtocol holds the sylabs cloud library base URI
	// for more info refer to https://cloud.sylabs.io/library
	LibraryProtocol = "library"
	// ShubProtocol holds singularity hub base URI
	// for more info refer to https://singularity-hub.org/
	ShubProtocol = "shub"
)

var (
	// PullLibraryURI holds the base URI to a Sylabs library API instance
	PullLibraryURI string
	// PullImageName holds the name to be given to the pulled image
	PullImageName string
)

func init() {
	PullCmd.Flags().SetInterspersed(false)

	PullCmd.Flags().StringVar(&PullLibraryURI, "library", "https://library.sylabs.io", "the library to pull from")
	PullCmd.Flags().SetAnnotation("library", "envkey", []string{"LIBRARY"})

	PullCmd.Flags().BoolVarP(&force, "force", "F", false, "overwrite an image file if it exists")
	PullCmd.Flags().SetAnnotation("force", "envkey", []string{"FORCE"})

	PullCmd.Flags().StringVar(&PullImageName, "name", "", "specify a custom image name")
	PullCmd.Flags().Lookup("name").Hidden = true
	PullCmd.Flags().SetAnnotation("name", "envkey", []string{"NAME"})

	SingularityCmd.AddCommand(PullCmd)
}

// PullCmd singularity pull
var PullCmd = &cobra.Command{
	DisableFlagsInUseLine: true,
	Args:                  cobra.RangeArgs(1, 2),
	PreRun:                sylabsToken,
<<<<<<< HEAD
	Run:                   pullRun,
	Use:                   docs.PullUse,
	Short:                 docs.PullShort,
	Long:                  docs.PullLong,
	Example:               docs.PullExample,
=======
	Run: func(cmd *cobra.Command, args []string) {
		i := len(args) - 1 // uri is stored in args[len(args)-1]
		transport, ref := uri.SplitURI(args[i])
		if ref == "" {
			sylog.Fatalf("bad uri %s", args[i])
		}

		var name string
		if PullImageName == "" {
			name = args[0]
			if len(args) == 1 {
				name = uri.NameFromURI(args[i]) // TODO: If not library/shub & no name specified, simply put to cache
			}
		} else {
			name = PullImageName
		}

		switch transport {
		case LibraryProtocol, "":
			libexec.PullLibraryImage(name, args[i], PullLibraryURI, force, authToken)
		case ShubProtocol:
			libexec.PullShubImage(name, args[i], force)
		default:
			libexec.PullOciImage(name, args[i], force)
		}
	},

	Use:     docs.PullUse,
	Short:   docs.PullShort,
	Long:    docs.PullLong,
	Example: docs.PullExample,
>>>>>>> 53abdf90
}<|MERGE_RESOLUTION|>--- conflicted
+++ resolved
@@ -47,43 +47,9 @@
 	DisableFlagsInUseLine: true,
 	Args:                  cobra.RangeArgs(1, 2),
 	PreRun:                sylabsToken,
-<<<<<<< HEAD
 	Run:                   pullRun,
 	Use:                   docs.PullUse,
 	Short:                 docs.PullShort,
 	Long:                  docs.PullLong,
 	Example:               docs.PullExample,
-=======
-	Run: func(cmd *cobra.Command, args []string) {
-		i := len(args) - 1 // uri is stored in args[len(args)-1]
-		transport, ref := uri.SplitURI(args[i])
-		if ref == "" {
-			sylog.Fatalf("bad uri %s", args[i])
-		}
-
-		var name string
-		if PullImageName == "" {
-			name = args[0]
-			if len(args) == 1 {
-				name = uri.NameFromURI(args[i]) // TODO: If not library/shub & no name specified, simply put to cache
-			}
-		} else {
-			name = PullImageName
-		}
-
-		switch transport {
-		case LibraryProtocol, "":
-			libexec.PullLibraryImage(name, args[i], PullLibraryURI, force, authToken)
-		case ShubProtocol:
-			libexec.PullShubImage(name, args[i], force)
-		default:
-			libexec.PullOciImage(name, args[i], force)
-		}
-	},
-
-	Use:     docs.PullUse,
-	Short:   docs.PullShort,
-	Long:    docs.PullLong,
-	Example: docs.PullExample,
->>>>>>> 53abdf90
 }