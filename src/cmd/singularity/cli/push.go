// Copyright (c) 2018, Sylabs Inc. All rights reserved.
// This software is licensed under a 3-clause BSD license. Please consult the
// LICENSE file distributed with the sources of this project regarding your
// rights to use or distribute this software.

package cli

import (
	"os/user"
	"path"

	"github.com/singularityware/singularity/src/pkg/libexec"
	"github.com/singularityware/singularity/src/pkg/sylog"
	"github.com/spf13/cobra"

	"github.com/singularityware/singularity/docs"
)

var (
	// PushLibraryURI holds the base URI to a Sylabs library API instance
	PushLibraryURI string
	// PushTokenFile holds the path to the sylabs auth token
	PushTokenFile string
)

func init() {
<<<<<<< HEAD
	pushCmd.Flags().SetInterspersed(false)
	SingularityCmd.AddCommand(pushCmd)

	pushCmd.Flags().StringVar(&PushLibraryURI, "libraryuri", "http://localhost:5150", "")
=======
	usr, err := user.Current()
	if err != nil {
		sylog.Fatalf("Couldn't determine user home directory: %v", err)
	}

	defaultTokenFile := path.Join(usr.HomeDir, ".singularity", "sylabs-token")
	pushCmd.Flags().StringVar(&PushLibraryURI, "libraryuri", "https://library.sylabs.io", "")
	pushCmd.Flags().StringVar(&PushTokenFile, "tokenfile", defaultTokenFile, "path to the file holding your sylabs authentication token")
	singularityCmd.AddCommand(pushCmd)
>>>>>>> 2f5ef4c1
}

var pushCmd = &cobra.Command{
	DisableFlagsInUseLine: true,
	Args: cobra.ExactArgs(2),

	Run: func(cmd *cobra.Command, args []string) {
		libexec.PushImage(args[0], args[1], PushLibraryURI, PushTokenFile)
	},

	Use:     docs.PushUse,
	Short:   docs.PushShort,
	Long:    docs.PushLong,
	Example: docs.PushExample,
}<|MERGE_RESOLUTION|>--- conflicted
+++ resolved
@@ -19,17 +19,14 @@
 var (
 	// PushLibraryURI holds the base URI to a Sylabs library API instance
 	PushLibraryURI string
+
 	// PushTokenFile holds the path to the sylabs auth token
 	PushTokenFile string
 )
 
 func init() {
-<<<<<<< HEAD
-	pushCmd.Flags().SetInterspersed(false)
-	SingularityCmd.AddCommand(pushCmd)
+	PushCmd.Flags().SetInterspersed(false)
 
-	pushCmd.Flags().StringVar(&PushLibraryURI, "libraryuri", "http://localhost:5150", "")
-=======
 	usr, err := user.Current()
 	if err != nil {
 		sylog.Fatalf("Couldn't determine user home directory: %v", err)
@@ -38,8 +35,7 @@
 	defaultTokenFile := path.Join(usr.HomeDir, ".singularity", "sylabs-token")
 	pushCmd.Flags().StringVar(&PushLibraryURI, "libraryuri", "https://library.sylabs.io", "")
 	pushCmd.Flags().StringVar(&PushTokenFile, "tokenfile", defaultTokenFile, "path to the file holding your sylabs authentication token")
-	singularityCmd.AddCommand(pushCmd)
->>>>>>> 2f5ef4c1
+	SingularityCmd.AddCommand(pushCmd)
 }
 
 var pushCmd = &cobra.Command{
