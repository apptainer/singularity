/* 
 * Copyright (c) 2015-2017, Gregory M. Kurtzer. All rights reserved.
 * 
 * Copyright (c) 2016-2017, The Regents of the University of California,
 * through Lawrence Berkeley National Laboratory (subject to receipt of any
 * required approvals from the U.S. Dept. of Energy).  All rights reserved.
 * 
 * This software is licensed under a customized 3-clause BSD license.  Please
 * consult LICENSE file distributed with the sources of this project regarding
 * your rights to use or distribute this software.
 * 
 * NOTICE.  This Software was developed under funding from the U.S. Department of
 * Energy and the U.S. Government consequently retains certain rights. As such,
 * the U.S. Government has been granted for itself and others acting on its
 * behalf a paid-up, nonexclusive, irrevocable, worldwide license in the Software
 * to reproduce, distribute copies to the public, prepare derivative works, and
 * perform publicly and display publicly, and to permit other to do so. 
 * 
*/

#include <errno.h>
#include <fcntl.h>
#include <stdio.h>
#include <string.h>
#include <sys/stat.h>
#include <sys/types.h>
#include <sys/mount.h>
#include <unistd.h>
#include <stdlib.h>
#include <libgen.h>
#include <linux/limits.h>

#include "util/file.h"
#include "util/util.h"
#include "util/registry.h"
#include "util/message.h"
#include "util/config_parser.h"
#include "util/privilege.h"

#include "../runtime.h"


int _singularity_runtime_overlayfs(void) {
    char *rootfs_source = singularity_runtime_rootfs(NULL);
    char *container_dir = strdup(singularity_config_get_value(CONTAINER_DIR));
    char *mount_final   = joinpath(container_dir, "/final");
    int overlay_enabled = 0;

    singularity_message(DEBUG, "Checking if overlayfs should be used\n");
    if ( singularity_config_get_bool(ENABLE_OVERLAY) <= 0 ) {
        singularity_message(VERBOSE3, "Not enabling overlayFS via configuration\n");
    } else if ( singularity_registry_get("DISABLE_OVERLAYFS") != NULL ) {
        singularity_message(VERBOSE3, "Not enabling overlayFS via environment\n");
    } else if ( singularity_registry_get("WRITABLE") != NULL ) {
        singularity_message(VERBOSE3, "Not enabling overlayFS, image mounted writablable\n");
    } else {
#ifdef SINGULARITY_OVERLAYFS
        char *overlay_mount = joinpath(container_dir, "/overlay");
        char *overlay_upper = joinpath(container_dir, "/overlay/upper");
        char *overlay_work  = joinpath(container_dir, "/overlay/work");
        int overlay_options_len = strlength(rootfs_source, PATH_MAX) + strlength(overlay_upper, PATH_MAX) + strlength(overlay_work, PATH_MAX) + 50;
        char *overlay_options = (char *) malloc(overlay_options_len);

        singularity_message(DEBUG, "OverlayFS enabled by host build\n");

        snprintf(overlay_options, overlay_options_len, "lowerdir=%s,upperdir=%s,workdir=%s", rootfs_source, overlay_upper, overlay_work); // Flawfinder: ignore

        singularity_priv_escalate();
        singularity_message(DEBUG, "Creating top level overlay mount directory: %s\n", overlay_mount);
        if ( s_mkpath(overlay_mount, 0755) < 0 ) {
            singularity_message(ERROR, "Could not create overlay_mount directory %s: %s\n", overlay_mount, strerror(errno));
            ABORT(255);
        }

        singularity_message(DEBUG, "Mounting overlay tmpfs: %s\n", overlay_mount);
        if ( mount("tmpfs", overlay_mount, "tmpfs", MS_NOSUID, "size=1m") < 0 ){
            singularity_message(ERROR, "Failed to mount overlay tmpfs %s: %s\n", overlay_mount, strerror(errno));
            ABORT(255);
        }

        singularity_message(DEBUG, "Creating upper overlay directory: %s\n", overlay_upper);
        if ( s_mkpath(overlay_upper, 0755) < 0 ) {
            singularity_message(ERROR, "Failed creating upper overlay directory %s: %s\n", overlay_upper, strerror(errno));
            ABORT(255);
        }

        singularity_message(DEBUG, "Creating overlay work directory: %s\n", overlay_work);
        if ( s_mkpath(overlay_work, 0755) < 0 ) {
            singularity_message(ERROR, "Failed creating overlay work directory %s: %s\n", overlay_work, strerror(errno));
            ABORT(255);
        }

        singularity_message(DEBUG, "Creating mount_final directory: %s\n", mount_final);
        if ( s_mkpath(mount_final, 0755) < 0 ) {
            singularity_message(ERROR, "Failed creating mount_final directory %s: %s\n", mount_final, strerror(errno));
            ABORT(255);
        }

        singularity_message(VERBOSE, "Mounting overlay with options: %s\n", overlay_options);
        if ( mount("overlay", mount_final, "overlay", MS_NOSUID, overlay_options) < 0 ){
            singularity_message(ERROR, "Could not mount overlayFS: %s\n", strerror(errno));
            ABORT(255); 
        }
        singularity_priv_drop();

        free(overlay_mount);
        free(overlay_upper);
        free(overlay_options);

        overlay_enabled = 1;
        singularity_registry_set("OVERLAYFS_ENABLED", "1");
#else
        singularity_message(VERBOSE, "OverlayFS not supported by host build\n");
#endif
    }

    if ( overlay_enabled != 1 ) {
        singularity_priv_escalate();
<<<<<<< HEAD

=======
>>>>>>> 0fdff09e
        singularity_message(DEBUG, "Creating mount_final directory: %s\n", mount_final);
        if ( s_mkpath(mount_final, 0755) < 0 ) {
            singularity_message(ERROR, "Failed creating mount_final directory %s: %s\n", mount_final, strerror(errno));
            ABORT(255);
        }

        singularity_message(VERBOSE3, "Binding the ROOTFS_SOURCE to OVERLAY_FINAL (%s->%s)\n", rootfs_source, mount_final);
        if ( mount(rootfs_source, mount_final, NULL, MS_BIND|MS_NOSUID|MS_REC, NULL) < 0 ) {
            singularity_message(ERROR, "There was an error binding the container to path %s: %s\n", mount_final, strerror(errno));
            ABORT(255);
        }
        singularity_priv_drop();
    }

    // If we got here, then we now set the runtime containerdir to our new mount point
    singularity_message(VERBOSE2, "Updating the containerdir to: %s\n", mount_final);
    singularity_runtime_rootfs(mount_final);

    return(0);
}<|MERGE_RESOLUTION|>--- conflicted
+++ resolved
@@ -116,10 +116,6 @@
 
     if ( overlay_enabled != 1 ) {
         singularity_priv_escalate();
-<<<<<<< HEAD
-
-=======
->>>>>>> 0fdff09e
         singularity_message(DEBUG, "Creating mount_final directory: %s\n", mount_final);
         if ( s_mkpath(mount_final, 0755) < 0 ) {
             singularity_message(ERROR, "Failed creating mount_final directory %s: %s\n", mount_final, strerror(errno));
