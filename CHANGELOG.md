# CHANGELOG

This is a manually generated log to track changes to the repository for each release. 
Each section should include general headers such as ### Implemented enhancements 
and **Merged pull requests**. All closed issued and bug fixes should be 
represented by the pull requests that fixed them. This log originated with Singularity 2.4
and changes prior to that are (unfortunately) done retrospectively. Critical items to know are:

 - fixed * expansion during app runscript creation
 - renamed, deprecated, or removed commands
 - defaults that are changed
 - backward incompatible changes (recipe file format? image file format?)
 - migration guidance (how to convert images?)
 - changed behaviour (recipe sections work differently)

<<<<<<< HEAD

## [current master](https://github.com/bleuchien/singularity)

### Bug fixes
  - fixed * expansion during app runscript creation #1486
  
## [v2.5.0](https://github.com/singularityware/singularity/releases/tag/2.5.0-rc1) (2018-04-04)
=======
## [v2.5.1](https://github.com/singularityware/singularity/releases/tag/2.5.1) (2018-05-03)

### Bug fixes
  - Corrected a permissions error when attempting to run Singularity from a 
    directory on NFS with root_squash enabled  
  - Fixed a bug that closed a socket early, preventing correct container 
    execution on hosts using identity services like SSSD
  - Fixed a regression that broke the debootstrap agent

## [v2.5.0](https://github.com/singularityware/singularity/releases/tag/2.5.0) (2018-04-27)
>>>>>>> d6e81547

### Security related fixes

Patches are provided to prevent a malicious user with the ability to log in to 
the host system and use the Singularity container runtime from carrying out any 
of the following actions:

 - Create world writable files in root-owned directories on the host system by 
   manipulating symbolic links and bind mounts 
 - Create folders outside of the container by manipulating symbolic links in 
   conjunction with the `--nv` option or by bypassing check_mounted function 
   with relative symlinks
 - Bypass the `enable overlay = no` option in the `singularity.conf` 
   configuration file by setting an environment variable
 - Exploit buffer overflows in `src/util/daemon.c` and/or 
   `src/lib/image/ext3/init.c` (reported by Erik Sjölund (DBB, Stockholm 
   University, Sweden))
 - Forge of the pid_path to join any Singularity namespace (reported by Erik 
   Sjölund (DBB, Stockholm University, Sweden))

### Implemented enhancements

 - Restore docker-extract aufs whiteout handling that implements correct
   extraction of docker container layers. This adds libarchive-devel as a
   build time dep. At runtime libarchive is needed for whiteout handling. If
   libarchive is not available at runtime will fall back to previous
   extraction method.
 - Changed behavior of SINGULARITYENV_PATH to overwrite container PATH and
   added SINGULARITYENV_PREPEND_PATH and SINGULARITYENV_APPEND_PATH for users
   wanting to prepend or append to the container PATH at runtime

### Bug fixes

 - Support pulls from the NVIDIA cloud docker registry (fix by Justin Riley, 
   Harvard)
 - Close socket file descriptors in fd_cleanup
 - Fix conflict between `--nv` and `--contain` options
 - Throw errors at build and runtime if NO_NEW_PRIVS is not present and working
 - Reset umask to 0022 at start to corrrect several errors
 - Verify docker layers after download with sha256 checksum
 - Do not make excessive requests for auth tokens to docker registries
 - Fixed stripping whitespaces and empty new lines for the app commands (fix by 
   Rafal Gumienny, Biozentrum, Basel)
 - Improved the way that working directory is mounted 
 - Fixed an out of bounds array in src/lib/image/ext3/init.c

## [v2.4.6](https://github.com/singularityware/singularity/releases/tag/2.4.6) (2018-04-04)

 - Fix for check_mounted() to check parent directories #1436
 - Free strdupped temporary variable in joinpath #1438

## [v2.4.5](https://github.com/singularityware/singularity/releases/tag/2.4.5) (2018-03-19)

### Security related fixes
 - Strip authorization header on http redirect to different domain when
   interacting with docker registries.

## [v2.4.4](https://github.com/singularityware/singularity/releases/tag/2.4.4) (2018-03-03)

 - Removed capability to handle docker layer aufs whiteout files correctly as
   it increased potential attack surface on some distros (with apologies to 
   users who requested it).

## [v2.4.3](https://github.com/singularityware/singularity/releases/tag/2.4.3) (2018-03-03)

### Bug Fixes
 - Put /usr/local/{bin,sbin} in front of the default PATH
 - Fixed bug that did not export environment variables for apps with "-" in name
 - Fix permission denied when binding directory located on NFS with root_squash enabled
 - Add capability to support all tar compression formats #1155
 - Handle docker layer aufs whiteout files correctly (requires libarchive).
 - Close file descriptors pointing to a directory #1305
 - Updated output of image.print command #1190
 - Fixed parsing of backslashes in apprun script #1189
 - Fixed parsing of arch keyword from definition file #1217
 - Fixed incompatibility between --pwd and --contain options #1259
 - Updated license information #1267
 - Fix non-root build from docker containers with non-writable file/dir permissions
 - Fix race condition between container exit and cleanupd while removing runtime directory

## [v2.4.2](https://github.com/singularityware/singularity/releases/tag/2.4.2) (2017-12-05)

 - This fixed an issue for support of older distributions and kernels with regards to `setns()`
   functionality.
 - Fixed autofs bug path (lost during merge)

## [v2.4.1](https://github.com/singularityware/singularity/releases/tag/2.4.1) (2017-11-22)

### apprun script backslash removal fix
 - Fixed the unwanted removal of backslashes in apprun scripts

### Security related fixes
 - Fixed container path and owner limitations (original merge was lost)
 - Check of overlay upper/work images are symlinks

### Implemented enhancements
 - This changelog was added.
 - Addition of APP[app]_[LABELS,ENV,RUNSCRIPT,META] so apps can internally find one another.
 - Exposing labels for SCI-F in environment

### Bug Fixes
 - Adjusting environment parsing regular expression for Docker to allow for "=" sign in variable
 - Try overlayFS now default option
 - Confirm that localstate directories were properly packaged
 - Fix when running over NFS with root_squash enabled
 - Honor the user name request when pulling from Singularity Hub
 - Allow http_proxy envar for runtime and build
 - Properly require mksquashfs tools for Debian packaging
 - Fix for empty docker namespaces in private repositories
 - Fix Docker environment parsing
 - Revert lolcow easter egg
 - Fix "Duplicate bootstrap definition key" triggered by comments and blank spaces
 - Fix for docker permission error when downloading multiple layers
 - Fix parsing of registry (including port), namespace, tags, and version
 - Add "$@" to any CMD/ENTRYPOINT found when building from Docker
 - Added sqaushfs-tools as a dependency for building deb files
 - Fix terminal echo problem when using PID namespace and killing shell
 - Fix SuSE squashFS package name in RPM spec

## [v2.4](https://github.com/singularityware/singularity/releases/tag/2.4) (2017-10-02)
[Full Changelog](https://github.com/singularityware/singularity/compare/2.3.2...2.4)

### Implemented enhancements

 - a new `build` command was added to replace `create` + `bootstrap` ([build](https://singularityware.github.io/docs-build-container))
 - default image format is squashfs, eliminating the need to specify a size
 - for development build supports `--sandbox` (folder) and `--writable` (ext3)
 - a `localimage` can be used as a build base, including ext3, sandbox, and other squashfs images
 - singularity hub can now be used as a base with the uri `shub://`
 - support has been added for instances (services) including network namespace isolation under the `instances` group of commands.
 - [singularity registry](https://www.github.com/singularityhub/sregistry) is released and published
 - [Standard Container Integration Format](https://singularityware.github.io/docs-apps) apps are added to support internal modularity and organization.
 - [build environment](https://singularityware.github.io/build-environment) is better documented
 - Persistent Overlay 
 - Container checks
 - Tests for instance support
 - Wrapper for create
 - Group instance commands
 - Group image commands
 - Bash completion updates

### Deprecated
 - the `create` command is being deprecated in favor of `image.create`
 - `bootstrap` is being deprecated in favor of `build` (will work through 2.4)
 - `expand` is being deprecated in favor of `image.expand`, and no longer works on images with headers (meaning after they are built).
 - `export` is being deprecated and added to the image command group, `image.export`
 - the `shub://` URI no longer supports an integer to reference a container

## [v2.3.2](https://github.com/singularityware/singularity/releases/tag/2.3.2) (2017-09-15)
[Full Changelog](https://github.com/singularityware/singularity/compare/2.3.1...2.3.2)

### Implemented enhancements
 - Quick fix to support manifest lists when pulling from Docker Hub

## [v2.3.1](https://github.com/singularityware/singularity/releases/tag/2.3.1) (2017-06-26)
[Full Changelog](https://github.com/singularityware/singularity/compare/2.3...2.3.1)

### Security Fix
 - A fix was implemented to address an escalation pathway and various identified bugs and potential race conditions.

## [v2.3](https://github.com/singularityware/singularity/releases/tag/2.3) (2017-05-31)
[Full Changelog](https://github.com/singularityware/singularity/compare/2.2.1...2.3)

### Implemented enhancements
- Lots of backend library changes to accommodate a more flexible API
- Restructured Python backend
- Updated bootstrap backend to make it much more reliable
- Direct support for Singularity-Hub
- Ability to run additional commands without root privileges (e.g. create, import, copy, export, etc..).
- Added ability to pull images from Singularity Hub and Docker
- Containers now have labels, and are inspect'able

## v2.2.1 (2017-02-14)
[Full Changelog](https://github.com/singularityware/singularity/compare/2.2...2.2.1)

### Security Fix
 - a security loophole related to mount devices was fixed (thanks @UMU in Sweden)

### Implemented enhancements
 - Fixed some leaky file descriptors
 - Cleaned up `*printf()` usage
 - Catch if user's group is not properly defined

## v2.2 (2016-10-11)
[Full Changelog](https://github.com/singularityware/singularity/compare/2.1.2...2.2)

### Implemented enhancements
 - A complete rework of the back end source code to allow a much larger feature set, sanity, and facilitate contributions
 - The ability to execute completely unprivileged (does not support Singularity images) (thanks to Brian Bockelman)
 - Container execute by URI support (file, http, https, docker, etc..)
 - Integration with the Docker Registry Remote API (thanks to @vsoch), including stateless containers running ad-hoc, bootstrapping, and importing
 - OverlayFS support - Allows for automatic creation of bind points within containers at runtime (thanks to Amanda Duffy and Jarrod Johnson)
 - Additional container formats supported (directories and archives)
 - New bootstrap definition format to handle much more complicated and intuitive recipes
 - All Singularity 2.x containers continue to be supported with this release.


## v2.1.2 (2016-08-04)
[Full Changelog](https://github.com/singularityware/singularity/compare/2.1.1...2.1.2)

### Bug Fixes
 - Fix for kernel panic on corrupt images
 - Fixes build warning

## v2.1.1 (2016-08-03)
[Full Changelog](https://github.com/singularityware/singularity/compare/2.1...2.1.1)

### Bug Fixes
- Contain option no longer maintains current working directory
- Remove need to obtain a shared lock on the image (was failing on some shared file systems)
- Move creation of a container's /environment to the beginning of the bootstrap (so it can be modified via a bootstrap definition file

## v2.1 (2016-07-28)
[Full Changelog](https://github.com/singularityware/singularity/compare/2.0...2.1)

### Implemented enhancements
- Configuration file for system administrator control over what Singularity features users are allowed to use
- Support for non Gnu LibC based distributions (e.g. Alpine Linux)
- Source file restructuring and refactoring
- Added message(), and enabled very verbose debugging
- Be smarter about when to avoid separation of the PID namespace
- Log container runs to syslog()
- Support custom container environments (via container:/environment)
- Sanitized source files for Flawfinder

### Bug Fixes
- Fix bug with /run and /var directories being read only in some situations
- Fix lots of bootstrap definition issues
- Fixed issue with /dev/pts not being mounted within a container
- Resolved some issues with image file de-looping
- Fixed bugs related to very restrictive umasks set

## v2.0 (2016-06-01)
[Full Changelog](https://github.com/singularityware/singularity/compare/1.x...2.0)

### Implemented enhancements
 - Support for non-root container contexts (user outside container, is same user inside container)
 - Support of “live” container sparse image files
 - Utilizing the operating system’s build and dependency resolution subsystems (e.g. YUM, Apt, etc.)
 - Support for Open MPI 2.1 (pre-release)
 - Updates for usage with non-local file systems
 - Performance optimizations
 - Support for native X11


## v1.x (2016-04-06)

### Implemented enhancements

 - Ability to create Singularity containers based on a package specfile
 - Specfile templates can be generated automatically (singularity specgen …)
 - Support for various automatic dependency resolution
 - Dynamic libraries
 - Perl scripts and modules
 - Python scripts and modules
 - R scripts and modules
 - Basic X11 support
 - Open MPI (v2.1 - which is not yet released)
 - Direct execution of Singularity containers (e.g. ./container.sapp [opts])
 - Access to files in your home directory and a scratch directory
 - Existing IO (pipes, stdio, stderr, and stdin) all maintained through container
 - Singularity internal container cache management
 - Standard networking access (exactly as it does on the host)
 - Singularity containers run within existing resource contexts (CGroups and ulimits are maintained)
 - Support for scalable execution of MPI parallel jobs
 - Singularity containers are portable between Linux distributions
<|MERGE_RESOLUTION|>--- conflicted
+++ resolved
@@ -13,15 +13,11 @@
  - migration guidance (how to convert images?)
  - changed behaviour (recipe sections work differently)
 
-<<<<<<< HEAD
-
 ## [current master](https://github.com/bleuchien/singularity)
 
 ### Bug fixes
   - fixed * expansion during app runscript creation #1486
-  
-## [v2.5.0](https://github.com/singularityware/singularity/releases/tag/2.5.0-rc1) (2018-04-04)
-=======
+
 ## [v2.5.1](https://github.com/singularityware/singularity/releases/tag/2.5.1) (2018-05-03)
 
 ### Bug fixes
@@ -32,7 +28,6 @@
   - Fixed a regression that broke the debootstrap agent
 
 ## [v2.5.0](https://github.com/singularityware/singularity/releases/tag/2.5.0) (2018-04-27)
->>>>>>> d6e81547
 
 ### Security related fixes
 
