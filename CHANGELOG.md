_With the release of `v3.0.0`, we're introducing a new changelog format in an attempt to consolidate the information presented in the changelog. The new changelog is reduced in scope to only documenting functionality changes from version to version. This ensures that the changelog is as useful as it can be. Changes which should be documented include:_
  
  - _Renamed commands_
  - _Deprecated / removed commands_
  - _Changed defaults / behaviors_
  - _Migration guidance_
  - _New features / functionalities_


_The old changelog can be found in the `release-2.6` branch_

# v3.6.3 - [2020-09-15]

## Security related fixes

Singularity 3.6.3 addresses the following security issues.

  - [CVE-2020-25039](https://github.com/hpcng/singularity/security/advisories/GHSA-w6v2-qchm-grj7):
    When a Singularity action command (run, shell, exec) is run with
    the fakeroot or user namespace option, Singularity will extract a
    container image to a temporary sandbox directory. Due to insecure
    permissions on the temporary directory it is possible for any user
    with access to the system to read the contents of the
    image. Additionally, if the image contains a world-writable file
    or directory, it is possible for a user to inject arbitrary
    content into the running container.

  - [CVE-2020-25040](https://github.com/hpcng/singularity/security/advisories/GHSA-jv9c-w74q-6762):
    When a Singularity command that results in a container build
    operation is executed, it is possible for a user with access to
    the system to read the contents of the image during the
    build. Additionally, if the image contains a world-writable file
    or directory, it is possible for a user to inject arbitrary
    content into the running build, which in certain circumstances may
    enable arbitrary code execution during the build and/or when the
    built container is run.
    
## Change defaults / behaviours

<<<<<<< HEAD
    - Use LOOP_CTL_GET_FREE to get a new free loop device instead of checking each
      loop device to see if it is free. This is only if LOOP_CTL_GET_FREE is
      supported on the machine.
=======
  - Change the default number of loop devices from 256 to 10000
  - Use LOOP_CTL_GET_FREE to get a new free loop device instead of checking each
    loop device to see if it is free
>>>>>>> a8cdc5f0

## Bug Fixes

  - Add CAP_MKNOD in capability bounding set of RPC to fix issue with
    cryptsetup when decrypting image from within a docker container.
  - Fix decryption issue when using both IPC and PID namespaces.
  - Fix unsupported builtins panic from shell interpreter and add umask
    support for definition file scripts.
  - Do not load keyring in prepare_linux if ECL not enabled.
  - Ensure sandbox option overrides remote build destination.
  - Fix a bug that makes the host allocate a large number of loop devices
    and become unresponsive
<<<<<<< HEAD

=======
>>>>>>> a8cdc5f0


# v3.6.2 - [2020-08-25]

## New features / functionalities

  - Add --force option to `singularity delete` for non-interactive
    workflows.

## Change defaults / behaviours

  - Default to current architecture for `singularity delete`.

## Bug Fixes

  - Respect current remote for `singularity delete` command.
  - Allow `rw` as a (noop) bind option.
  - Fix capability handling regression in overlay mount.
  - Fix LD_LIBRARY_PATH environment override regression with
    `--nv/--rocm`.
  - Fix environment variable duplication within singularity engine.
  - Use `-user-xattrs` for unsquashfs to avoid error with rootless
    extraction using unsquashfs 3.4 (Ubuntu 20.04).
  - Correct `--no-home` message for 3.6 CWD behavior.
  - Don't fail if parent of cache dir not accessible.
  - Fix tests for Go 1.15 Ctty handling.
  - Fix additional issues with test images on ARM64. 
  - Fix FUSE e2e tests to use container ssh_config.
<<<<<<< HEAD
=======

>>>>>>> a8cdc5f0

# v3.6.1 - [2020-07-21]

## New features / functionalities

  - Support compilation with `FORTIFY_SOURCE=2` and build in `pie`
    mode with `fstack-protector` enabled (#5433).

## Bug Fixes

  - Provide advisory message r.e. need for `upper` and `work` to
    exist in overlay images.
  - Use squashfs mem and processor limits in squashfs gzip check.
  - Ensure build destination path is not an empty string - do
    not overwrite CWD.
  - Don't unset PATH when interpreting legacy /environment files.


# v3.6.0 - [2020-07-14]

## Security related fixes

Singularity 3.6.0 introduces a new signature format for SIF images,
and changes to the signing / verification code to address:

  - [CVE-2020-13845](https://cve.mitre.org/cgi-bin/cvename.cgi?name=2020-13845)
    In Singularity 3.x versions below 3.6.0, issues allow the ECL to
    be bypassed by a malicious user.
  - [CVE-2020-13846](https://cve.mitre.org/cgi-bin/cvename.cgi?name=2020-13846)
    In Singularity 3.5 the `--all / -a` option to `singularity verify`
    returns success even when some objects in a SIF container are not
    signed, or cannot be verified.
  - [CVE-2020-13847](https://cve.mitre.org/cgi-bin/cvename.cgi?name=2020-13847)
    In Singularity 3.x versions below 3.6.0, Singularity's sign and
    verify commands do not sign metadata found in the global header or
    data object descriptors of a SIF file, allowing an attacker to
    cause unexpected behavior. A signed container may verify
    successfully, even when it has been modified in ways that could be
    exploited to cause malicious behavior.

Please see the published security advisories at
https://github.com/hpcng/singularity/security/advisories for full
detail of these security issues.

Note that the new signature format is necessarily incompatible with
Singularity < 3.6.0 - e.g. Singularity 3.5.3 cannot verify containers
signed by 3.6.0.

We thank Tru Huynh for a report that led to the review of, and changes to,
the signature implementation.

## New features / functionalities
  - Singularity now supports the execution of minimal Docker/OCI
    containers that do not contain `/bin/sh`, e.g. `docker://hello-world`.
  - A new cache structure is used that is concurrency safe on a filesystem that
    supports atomic rename. *If you downgrade to Singularity 3.5 or older after
    using 3.6 you will need to run `singularity cache clean`.*
  - A plugin system rework adds new hook points that will allow the
    development of plugins that modify behavior of the runtime. An image driver
    concept is introduced for plugins to support new ways of handling image and
    overlay mounts. *Plugins built for <=3.5 are not compatible with 3.6*.
  - The `--bind` flag can now bind directories from a SIF or ext3 image into a
    container.
  - The `--fusemount` feature to mount filesystems to a container via FUSE
    drivers is now a supported feature (previously an experimental hidden flag).
    This permits users to mount e.g. `sshfs` and `cvmfs` filesystems to the
    container at runtime.
  - A new `-c/--config` flag allows an alternative `singularity.conf` to be
    specified by the `root` user, or all users in an unprivileged installation.
  - A new `--env` flag allows container environment variables to be set via the
    Singularity command line.
  - A new `--env-file` flag allows container environment variables to be set from
    a specified file.
  - A new `--days` flag for `cache clean` allows removal of items older than a
    specified number of days. Replaces the `--name` flag which is not generally
    useful as the cache entries are stored by hash, not a friendly name.
  - A new '--legacy-insecure' flag to `verify` allows verification of SIF signatures
    in the old, insecure format.
  - A new '-l / --logs' flag for `instance list` that shows the paths
    to instance STDERR / STDOUT log files.
  - The `--json` output of `instance list` now include paths to STDERR
    / STDOUT log files.

## Changed defaults / behaviours
  - New signature format (see security fixes above).
  - Environment variables prefixed with `SINGULARITYENV_` always take
    precedence over variables without `SINGULARITYENV_` prefix.
  - The `%post` build section inherits environment variables from the base image.
  - `%files from ...` will now follow symlinks for sources that are directly
    specified, or directly resolved from a glob pattern. It will not follow
    symlinks found through directory traversal. This mirrors Docker multi-stage
    COPY behaviour.
  - Restored the CWD mount behaviour of v2, implying that CWD path is not recreated
    inside container and any symlinks in the CWD path are not resolved anymore to
    determine the destination path inside container.
  - The `%test` build section is executed the same manner as `singularity test image`.
  - `--fusemount` with the `container:` default directive will foreground the FUSE
     process. Use `container-daemon:` for previous behavior.
  - Fixed spacing of `singularity instance list` to be dynamically changing based off of
    input lengths instead of fixed number of spaces to account for long instance names. 

## Deprecated / removed commands
  - Removed `--name` flag for `cache clean`; replaced with `--days`.
  - Deprecate `-a / --all` option to `sign/verify` as new signature
    behavior makes this the default.

## Bug Fixes
  - Don't try to mount `$HOME` when it is `/` (e.g. `nobody` user).
  - Process `%appinstall` sections in order when building from a definition file.
  - Ensure `SINGULARITY_CONTAINER`, `SINGULARITY_ENVIRONMENT` and the custom
    shell prompt are set inside a container.
  - Honor insecure registry settings from `/etc/containers/registries.conf`.
  - Fix `http_proxy` env var handling in `yum` bootstrap builds.
  - Disable log colorization when output location is not a terminal.
  - Check encryption keys are usable before beginning an encrypted build.
  - Allow app names with non-alphanumeric characters.
  - Use the `base` metapackage for arch bootstrap builds - arch no longer has a
    `base` group.
  - Ensure library client messages are logged with `--debug`.
  - Do not mount `$HOME` with `--fakeroot --contain`.
  - Fall back to underlay automatically when using a sandbox on GPFS.
  - Fix Ctrl-Z handling - propagation of signal.


# v3.5.3 - [2020.02.18]

## Changed defaults / behaviours

The following minor behaviour changes have been made in 3.5.3 to allow
correct operation on CRAY CLE6, and correct an issue with multi-stage
image builds that was blocking use by build systems such as Spack:

  - Container action scripts are no longer bound in from `etc/actions.d` on the
    host. They are created dynamically and inserted at container startup.
  - `%files from ...` will no longer follow symlinks when copying between
    stages in a multi stage build, as symlinks should be copied so that they
    resolve identically in later stages. Copying `%files` from the host will
    still maintain previous behavior of following links.

## Bug Fixes

  - Bind additional CUDA 10.2 libs when using the `--nv` option without
    `nvidia-container-cli`.
  - Fix an NVIDIA persistenced socket bind error with `--writable`.
  - Add detection of ceph to allow workarounds that avoid issues with
    sandboxes on ceph filesystems.
  - Ensure setgid is inherited during make install.
  - Ensure the root directory of a build has owner write permissions,
    regardless of the permissions in the bootstrap source.
  - Fix a regression in `%post` and `%test` to honor the `-c` option.
  - Fix an issue running `%post` when a container doesn't have
    `/etc/resolv.conf` or `/etc/hosts` files.
  - Fix an issue with UID detection on RHEL6 when running instances.
  - Fix a logic error when a sandbox image is in an overlay incompatible
    location, and both overlay and underlay are disabled globally.
  - Fix an issue causing user namespace to always be used when `allow-setuid=no`
    was configured in a setuid installation.
  - Always allow key IDs and fingerprints to be specified with or without a `0x`
    prefix when using `singularity keys` 
  - Fix an issue preventing joining an instance started with `--boot`.
  - Provide a useful error message if an invalid library:// path is provided.
  - Bring in multi-part upload client functionality that will address large
    image upload / proxied upload issues with a future update to Sylabs cloud.

In addition, numerous improvements have been made to the test suites, allowing
them to pass cleanly on a range of kernel versions and distributions that are
not covered by the open-source CI runs.


# v3.5.2 - [2019.12.17]

## [Security related fix](https://cve.mitre.org/cgi-bin/cvename.cgi?name=2019-19724)
  - 700 permissions are enforced on `$HOME/.singularity` and `SINGULARITY_CACHEDIR`
  directories (CVE-2019-19724). Many thanks to Stuart Barkley for reporting this issue.

## Bug Fixes

  - Fixes an issue preventing use of `.docker/config` for docker registry
    authentication.
  - Fixes the `run-help` command in the unprivileged workflow.
  - Fixes a regression in the `inspect` command to support older image formats.
  - Adds a workaround for an EL6 kernel bug regarding shared bind mounts.
  - Fixes caching of http(s) sources with conflicting filenames.
  - Fixes a fakeroot sandbox build error on certain filesystems, e.g. lustre, GPFS.
  - Fixes a fakeroot build failure to a sandbox in $HOME.
  - Fixes a fakeroot build failure from a bad def file section script location.
  - Fixes container execution errors when CWD is a symlink.
  - Provides a useful warning r.e. possible fakeroot build issues when seccomp
    support is not available.
  - Fixes an issue where the `--disable-cache` option was not being honored.

 - Deprecated `--groupid` flag for `sign` and `verify`; replaced with `--group-id`.
 - Removed useless flag `--url` for `sign`.

# v3.5.1 - [2019.12.05]

## New features / functionalities

A single feature has been added in the bugfix release, with specific
functionality:

  - A new option `allow container encrypted` can be set to `no` in
      `singularity.conf` to prevent execution of encrypted containers.

## Bug Fixes

This point release addresses the following issues:

  - Fixes a disk space leak when building from docker-archive.
  - Makes container process SIGABRT return the expected code.
  - Fixes the `inspect` command in unprivileged workflow.
  - Sets an appropriate default umask during build stages, to avoid issues with
      very restrictive user umasks.
  - Fixes an issue with build script content being consumed from STDIN.
  - Corrects the behaviour of underlay with non-empty / symlinked CWD and absolute
    symlink binds targets.
  - Fixes execution of containers when binding BTRFS filesystems.
  - Fixes build / check failures for MIPS & PPC64.
  - Ensures file ownership maintained when building image from sandbox.
  - Fixes a squashfs mount error on kernel 5.4.0 and above.
  - Fixes an underlay fallback problem, which prevented use of sandboxes on
    lustre filesystems.

# v3.5.0 - [2019.11.13]

## New features / functionalities

  - New support for AMD GPUs via `--rocm` option added to bind ROCm devices and
    libraries into containers.
  - Plugins can now modify Singularity behaviour with two mutators: CLI and
    Runtime.
  - Introduced the `config global` command to edit `singularity.conf` settings
    from the CLI.
  - Introduced the `config fakeroot` command to setup `subuid` and `subgid`
    mappings for `--fakeroot` from the Singularity CLI.
      
## Changed defaults / behaviours

  - Go 1.13 adopted.
  - Vendored modules removed from the Git tree, will be included in release tarballs.
  - Singularity will now fail with an error if a requested bind mount cannot be
      made.
    - This is beneficial to fail fast in workflows where a task may fail a long
         way downstream if a bind mount is unavailable.
    - Any unavailable bind mount sources must be removed from
        `singularity.conf`.
  - Docker/OCI image extraction now faithfully respects layer
    permissions.
    - This may lead to sandboxes that cannot be removed without
    modifying permissions.
    - `--fix-perms` option added to preserve old behaviour when
    building sandboxes.
    - Discussion issue for this change at: https://github.com/sylabs/singularity/issues/4671
  - `Singularity>` prompt is always set when entering shell in a container.
  - The current `umask` will be honored when building a SIF file.
  - `instance exec` processes acquire cgroups set on `instance start`
  - `--fakeroot` supports uid/subgid ranges >65536
  - `singularity version` now reports semver compliant version
      information.

## Deprecated / removed commands

  - Deprecated `--id` flag for `sign` and `verify`; replaced with `--sif-id`.

# v3.4.2 - [2019.10.08]

  - This point release addresses the following issues:
    - Sets workable permissions on OCI -> sandbox rootless builds
    - Fallback correctly to user namespace for non setuid installation
    - Correctly handle the starter-suid binary for non-root installs
    - Creates CACHEDIR if it doesn't exist
    - Set apex loglevel for umoci to match singularity loglevel

# v3.4.1 - [2019.09.17]

  - This point release addresses the following issues:
    - Fixes an issue where a PID namespace was always being used
    - Fixes compilation on non 64-bit architectures
    - Allows fakeroot builds for zypper, pacstrap, and debootstrap
    - Correctly detects seccomp on OpenSUSE
    - Honors GO_MODFLAGS properly in the mconfig generated makefile
    - Passes the Mac hostname to the VM in MacOS Singularity builds
    - Handles temporary EAGAIN failures when setting up loop devices on recent kernels
    - Fixes excessive memory usage in singularity push

# v3.4.0 - [2019.08.30]

## New features / functionalities
  
  - New support for building and running encrypted containers with RSA keys and passphrases
    - `--pem-path` option added to the `build` and action commands for RSA based encrypted containers
    - `--passphrase` option added to `build` and action commands for passphrase based encrypted containers
    - `SINGULARITY_ENCRYPTION_PEM_PATH` and `SINGULARITY_ENCRYPTION_PASSPHRASE` environment variables added to serve same functions as above
    - `--encrypt` option added to `build` command to build an encrypted container when environment variables contain a secret
  - New `--disable-cache` flag prevents caching of downloaded containers
  - Added support for multi-line variables in singularity def-files
  - Added support for 'indexed' def-file variables (like arrays)
  - Added support for SUSE SLE Products
  - Added the def-file variables:
      product, user, regcode, productpgp, registerurl, modules,	otherurl (indexed)
  - Support multiple-architecture tags in the SCS library
  - Added a `--dry-run` flag to `cache clean`
  - Added a `SINGULARITY_SYPGPDIR` environment variable to specify the location of PGP key data
  - Added a `--nonet` option to the action commands to disable networking when running with the `--vm` option
  - Added a `--long-list` flag to the `key search` command to preserve 
  - Added experimental, hidden `--fusemount` flag to pass a command to mount a libfuse3 based file system within the container

## Changed defaults / behaviors

  - Runtime now properly honors `SINGULARITY_DISABLE_CACHE` environment variable
  - `remote add` command now automatically attempts to login and a `--no-login` flag is added to disable this behavior
  - Using the `pull` command to download an unsigned container no longer produces an error code
  - `cache clean` command now prompts user before cleaning when run without `--force` option and is more verbose
  - Shortened the default output of the `key search` command

## Deprecated / removed commands

  - The `--allow-unsigned` flag to `pull` has been deprecated and will be removed in the future

# v3.3.0 - [2019.06.17]

## Changed defaults / behaviors

  - Remote login and status commands will now use the default remote if a remote name is not supplied
  - Added Singularity hub (`shub`) cache support when using the `pull` command
  - Clean cache in a safer way by only deleting the cache subdirectories
  - Improvements to the `cache clean` command 

## New features / functionalities

  - new `oras` URI for pushing and pulling SIF files to and from supported OCI registries
  - added the `--fakeroot` option to `build`, `exec`, `run`, `shell`, `test`, and `instance start` commands to run container in a new user namespace as uid 0
  - added the `fakeroot` network type for use with the `--network` option
  - `sif` command to allow for the inspection and manipulation of SIF files with the following subcommands
    - `add`      Add a data object to a SIF file
    - `del`      Delete a specified object descriptor and data from SIF file
    - `dump`     Extract and output data objects from SIF files
    - `header`   Display SIF global headers
    - `info`     Display detailed information of object descriptors
    - `list`     List object descriptors from SIF files
    - `new`      Create a new empty SIF image file
    - `setprim`  Set primary system partition

# v3.2.1 - [2019.05.28]

  - This point release fixes the following bugs:
    - Allows users to join instances with non-suid workflow
    - Removes false warning when seccomp is disabled on the host
    - Fixes an issue in the terminal when piping output to commands
    - Binds NVIDIA persistenced socket when `--nv` is invoked

# v3.2.0 - [2019.05.14]

## [Security related fix](https://cve.mitre.org/cgi-bin/cvename.cgi?name=2019-11328)
  - Instance files are now stored in user's home directory for privacy and many checks have been added to ensure that a user can't manipulate files to change `starter-suid` behavior when instances are joined (many thanks to Matthias Gerstner from the SUSE security team for finding and securely reporting this vulnerability) 

## New features / functionalities
  - Introduced a new basic framework for creating and managing plugins
  - Added the ability to create containers through multi-stage builds
    - Definitions now require `Bootstrap` be the first parameter of header
  - Created the concept of a Sylabs Cloud "remote" endpoint and added the ability for users and admins to set them through CLI and conf files 
  - Added caching for images from Singularity Hub
  - Made it possible to compile Singularity outside of `$GOPATH`
  - Added a json partition to SIF files for OCI configuration when building from an OCI source
  - Full integration with Singularity desktop for MacOS code base

## New Commands
 - Introduced the `plugin` command group for creating and managing plugins
    - `compile`   Compile a singularity plugin
    - `disable`   disable an installed singularity plugin
    - `enable`    Enable an installed singularity plugin
    - `inspect`   Inspect a singularity plugin (either an installed one or an image)
    - `install`   Install a singularity plugin
    - `list`      List installed singularity plugins
    - `uninstall` Uninstall removes the named plugin from the system

  - Introduced the `remote` command group to support management of Singularity endpoints:
    - `add`       Create a new Sylabs Cloud remote endpoint
    - `list`      List all remote endpoints that are configured
    - `login`     Log into a remote endpoint using an authentication token
    - `remove`    Remove an existing Sylabs Cloud remote endpoint
    - `status`    Check the status of the services at an endpoint
    - `use`       Set a remote endpoint to be used by default

  - Added to the `key` command group to improve PGP key management:
    - ` export`   Export a public or private key into a specific file
    - ` import`   Import a local key into the local keyring
    - ` remove`   Remove a local public key

  - Added the `Stage: <name>` keyword to the definition file header and the `from <stage name>` option/argument pair to the `%files` section to support multistage builds

## Deprecated / removed commands
  - The `--token/-t` option has been deprecated in favor of the `singularity remote` command group

## Changed defaults / behaviors
  - Ask to confirm password on a newly generated PGP key
  - Prompt to push a key to the KeyStore when generated
  - Refuse to push an unsigned container unless overridden with `--allow-unauthenticated/-U` option
  - Warn and prompt when pulling an unsigned container without the `--allow-unauthenticated/-U` option
  - `Bootstrap` must now be the first field of every header because of parser requirements for multi-stage builds

# v3.1.1 - [2019.04.02]

## New Commands
  - New hidden `buildcfg` command to display compile-time parameters 
  - Added support for `LDFLAGS`, `CFLAGS`, `CGO_` variables in build system
  - Added `--nocolor` flag to Singularity client to disable color in logging

## Removed Commands
  - `singularity capability <add/drop> --desc` has been removed
  - `singularity capability list <--all/--group/--user>` flags have all been removed 

## New features / functionalities
  - The `--builder` flag to the `build` command implicitly sets `--remote`
  - Repeated binds no longer cause Singularity to exit and fail, just warn instead
  - Corrected typos and improved docstrings throughout
  - Removed warning when CWD does not exist on the host system
  - Added support to spec file for RPM building on SLES 11

# v3.1.0 - [2019.02.22]

## New Commands
  - Introduced the `oci` command group to support a new OCI compliant variant of the Singularity runtime:
    - `attach` Attach console to a running container process
    - `create` Create a container from a bundle directory
    - `delete` Delete container
    - `exec`   Execute a command within container
    - `kill`   Kill a container
    - `mount`  Mount create an OCI bundle from SIF image
    - `pause`  Suspends all processes inside the container
    - `resume` Resumes all processes previously paused inside the container
    - `run`    Create/start/attach/delete a container from a bundle directory
    - `start`  Start container process
    - `state`  Query state of a container
    - `umount` Umount delete bundle
    - `update` Update container cgroups resources
  - Added `cache` command group to inspect and manage cached files
    - `clean` Clean your local Singularity cache
    - `list`  List your local Singularity cache

## New features / functionalities
  - Can now build CLI on darwin for limited functionality on Mac
  - Added the `scratch` bootstrap agent to build from anything
  - Reintroduced support for zypper bootstrap agent
  - Added the ability to overwrite a new `singularity.conf` when building from RPM if desired
  - Fixed several regressions and omissions in [SCIF](https://sci-f.github.io/) support
  - Added caching for containers pulled/built from the [Container Library](https://cloud.sylabs.io/library)
  - Changed `keys` command group to `key` (retained hidden `keys` command for backward compatibility)  
  - Created an `RPMPREFIX` variable to allow RPMs to be installed in custom locations
  - Greatly expanded CI unit and end-to-end testing

# v3.0.3 - [2019.01.21]
  
  - Bind paths in `singularity.conf` are properly parsed and applied at runtime
  - Singularity runtime will properly fail if `singularity.conf` file is not owned by the root user
  - Several improvements to RPM packaging including using golang from epel, improved support for Fedora, and avoiding overwriting conf file on new RPM install
  - Unprivileged `--contain` option now properly mounts `devpts` on older kernels
  - Uppercase proxy environment variables are now rightly respected
  - Add http/https protocols for singularity run/pull commands
  - Update to SIF 1.0.2
  - Add _noPrompt_ parameter to `pkg/signing/Verify` function to enable silent verification

# v3.0.2 - [2019.01.04]

  - Added the `--docker-login` flag to enable interactive authentication with docker registries
  - Added support for pulling directly from HTTP and HTTPS
  - Made minor improvements to RPM packaging and added basic support for alpine packaging
  - The `$SINGULARITY_NOHTTPS`,`$SINGULARITY_TMPDIR`, and `$SINGULARITY_DOCKER_USERNAME`/`$SINGULARITY_DOCKER_PASSWORD` environment variables are now correctly respected
  - Pulling from a private shub registry now works as expected
  - Running a container with `--network="none"` no longer incorrectly fails with an error message
  - Commands now correctly return 1 when incorrectly executed without arguments
  - Progress bars no longer incorrectly display when running with `--quiet` or `--silent`
  - Contents of `91-environment.sh` file are now displayed if appropriate when running `inspect --environment`

# v3.0.1 - [2018.10.31]

  - Improved RPM packaging procedure via makeit
  - Enhanced general stability of runtime

# v3.0.0 - [2018.10.08]

  - Singularity is now written primarily in Go to bring better integration with the existing container ecosystem
  - Added support for new URIs (`build` & `run/exec/shell/start`):
    - `library://` - Supports the [Sylabs.io Cloud Library](https://cloud.sylabs.io/library)
    - `docker-daemon:` - Supports images managed by the locally running docker daemon
    - `docker-archive:` - Supports archived docker images
    - `oci:` - Supports oci images
    - `oci-archive:` - Supports archived oci images
  - Handling of `docker` & `oci` URIs/images now utilizes [containers/image](https://github.com/containers/image) to parse and convert those image types in a supported way
  - Replaced `singularity instance.*` command group with `singularity instance *`
  - The command `singularity help` now only provides help regarding the usage of the `singularity` command. To display an image's `help` message, use `singularity run-help <image path>` instead
 
## Removed Deprecated Commands
  - Removed deprecated `singularity image.*` command group
  - Removed deprecated `singularity create` command
  - Removed deprecated `singularity bootstrap` command
  - Removed deprecated `singularity mount` command
  - Removed deprecated `singularity check` command

## New Commands
  - Added `singularity run-help <image path>` command to output an image's `help` message
  - Added `singularity sign <image path>` command to allow a user to cryptographically sign a SIF image
  - Added `singularity verify <image path>` command to allow a user to verify a SIF image's cryptographic signatures
  - Added `singularity keys` command to allow the management of `OpenPGP` key stores
  - Added `singularity capability` command to allow fine grained control over the capabilities of running containers
  - Added `singularity push` command to push images to the [Sylabs.io Cloud Library](https://cloud.sylabs.io/library)

## Changed Commands

### Action Command Group (`run/shell/exec/instance start`)
  - Added flags:
    - `--add-caps <string>`: Run the contained process with the specified capability set (requires root)
    - `--allow-setuid`: Allows setuid binaries to be mounted into the container (requires root)
    - `--apply-cgroups <path>`: Apply cgroups configuration from file to contained processes (requires root)
    - `--dns <string>`: Adds the comma separated list of DNS servers to the containers `resolv.conf` file
    - `--drop-caps <string>`: Drop the specified capabilities from the container (requires root)
    - `--fakeroot`: Run the container in a user namespace as `uid=0`. Requires a recent kernel to function properly
    - `--hostname <string>`: Set the hostname of the container
    - `--keep-privs`: Keep root user privilege inside the container (requires root)
    - `--network <string>`: Specify a list of comma separated network types ([CNI Plugins](https://github.com/containernetworking/cni)) to be present inside the container, each with its own dedicated interface in the container
    - `--network-args <string>`: Specify arguments to pass to CNI network plugins (set by `--network`)
    - `--no-privs`: Drop all privileges from root user inside the container (requires root)
    - `--security <string>`: Configure security features such as SELinux, Apparmor, Seccomp...
    - `--writable-tmpfs`: Run container with a `tmpfs` overlay
  - The command `singularity instance start` now supports the `--boot` flag to boot the container via `/sbin/init`
  - Changes to image mounting behavior:
    - All image formats are mounted as read only by default
    - `--writable` only works on images which can be mounted in read/write [applicable to: `sandbox` and legacy `ext3` images]
    - `--writable-tmpfs` runs the container with a writable `tmpfs`-based overlay [applicable to: all image formats]
    - `--overlay <string>` now specifies a list of `ext3`/`sandbox` images which are set as the containers overlay [applicable to: all image formats] 

### Build Command:
  - All images are now built as [Singularity Image Format (SIF)](https://www.sylabs.io/2018/03/sif-containing-your-containers/) images by default
  - When building to a path that already exists, `singularity build` will now prompt the user if they wish to overwrite the file existing at the specified location
  - The `-w|--writable` flag has been removed
  - The `-F|--force` flag now overrides the interactive prompt and will always attempt to overwrite the file existing at the specified location
  - The `-u|--update` flag has been added to support the workflow of running a definition file on top of an existing container [implies `--sandbox`, only supports `sandbox` image types]
  - The `singularity build` command now supports the following flags for integration with the [Sylabs.io Cloud Library](https://cloud.sylabs.io/library):
    - `-r|--remote`: Build the image remotely on the Sylabs Remote Builder (currently unavailable)
    - `-d|--detached`: Detach from the `stdout` of the remote build [requires `--remote`]
    - `--builder <string>`: Specifies the URL of the remote builder to access
    - `--library <string>`: Specifies the URL of the [Sylabs.io Cloud Library](https://cloud.sylabs.io/library) to push the built image to when the build command destination is in the form `library://<reference>`
  - The `bootstrap` keyword in the definition file now supports the following values:
    - `library`
    - `docker-daemon`
    - `docker-archive`
    - `oci`
    - `oci-archive`
  - The `from` keyword in the definition file now correctly parses a `docker` URI which includes the `registry` and/or `namespace` components
  - The `registry` and `namespace` keywords in the definition file are no longer supported. Instead, those values may all go into the `from` keyword
  - Building from a tar archive of a `sandbox` no longer works<|MERGE_RESOLUTION|>--- conflicted
+++ resolved
@@ -37,15 +37,9 @@
     
 ## Change defaults / behaviours
 
-<<<<<<< HEAD
     - Use LOOP_CTL_GET_FREE to get a new free loop device instead of checking each
       loop device to see if it is free. This is only if LOOP_CTL_GET_FREE is
       supported on the machine.
-=======
-  - Change the default number of loop devices from 256 to 10000
-  - Use LOOP_CTL_GET_FREE to get a new free loop device instead of checking each
-    loop device to see if it is free
->>>>>>> a8cdc5f0
 
 ## Bug Fixes
 
@@ -58,10 +52,6 @@
   - Ensure sandbox option overrides remote build destination.
   - Fix a bug that makes the host allocate a large number of loop devices
     and become unresponsive
-<<<<<<< HEAD
-
-=======
->>>>>>> a8cdc5f0
 
 
 # v3.6.2 - [2020-08-25]
@@ -90,10 +80,6 @@
   - Fix tests for Go 1.15 Ctty handling.
   - Fix additional issues with test images on ARM64. 
   - Fix FUSE e2e tests to use container ssh_config.
-<<<<<<< HEAD
-=======
-
->>>>>>> a8cdc5f0
 
 # v3.6.1 - [2020-07-21]
 
