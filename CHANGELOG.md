--- conflicted
+++ resolved
@@ -19,6 +19,7 @@
  - Add capability support and secure build #934
  - Boot/start instance #1032
  - Put /usr/local/{bin,sbin} in front of the default PATH
+ - Fix docker layer aufs whiteout handling
 
 ## [v2.4.2](https://github.com/singularityware/singularity/tree/release-2.4)
 
@@ -52,13 +53,8 @@
  - Fix parsing of registry (including port), namespace, tags, and version
  - Add "$@" to any CMD/ENTRYPOINT found when building from Docker
  - Added sqaushfs-tools as a dependency for building deb files
-<<<<<<< HEAD
- - Fix docker layer aufs whiteout handling
-
-=======
  - Fix terminal echo problem when using PID namespace and killing shell
  - Fix SuSE squashFS package name in RPM spec
->>>>>>> 20e250db
 
 ## [v2.4](https://github.com/singularityware/singularity/tree/v2.4) (2017-10-02)
 [Full Changelog](https://github.com/singularityware/singularity/compare/2.3.2...2.4)
