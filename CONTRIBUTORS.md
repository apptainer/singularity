#Project Lead:

    - Gregory M. Kurtzer <gmkurtzer@gmail.com>

#Developers:

    - Cedric Clerget <cedric.clerget@univ-fcomte.fr>
    - Dave Dykstra <dwd@fnal.gov>
    - Dave Godlove <davidgodlove@gmail.com>
    - Divya Cote <divya.cote@gmail.com>
    - Krishna Muriki <kmuriki@lbl.gov>
    - Michael Bauer <bauerm@umich.edu>
    - Vanessa Sochat <vsochat@stanford.edu>
    - Yannick Cote <yhcote@gmail.com>

#Contributors:

    - Afif Elghraoui <afif.elghraoui@nih.gov>
    - Amanda Duffy <aduffy@lenovo.com>
    - Ángel Bejarano <abejarano@ontropos.com>
    - Bernard Li <bernardli@lbl.gov>
    - Brian Bockelman <bbockelm@cse.unl.edu>
    - Chris Hollowell <hollowec@bnl.gov>
    - Dave Love <d.love@liverpool.ac.uk>
    - Eduardo Arango <carlos.arango.gutierrez@correounivalle.edu.co>
    - Felix Abecassis <fabecassis@nvidia.com>
    - George Hartzell <hartzell@alerce.com>
    - Jarrod Johnson <jjohnson2@lenovo.com>
    - Jason Stover <jason.stover@gmail.com>
    - Jeff Kriske <jekriske@gmail.com>
    - Maciej Sieczka <msieczka@sieczka.org>
    - Mark Egan-Fuller <markeganfuller@googlemail.com>
    - Nathan Lin <nathan.lin@yale.edu>
    - Oleksandr Moskalenko <om@rc.ufl.edu>
    - Oliver Freyermuth <freyermuth@physik.uni-bonn.de>
    - Petr Votava <votava.petr@gene.com>
    - Ralph Castain <rhc@open-mpi.org>
    - Rémy Dernat <remy.dernat@umontpellier.fr>
    - Yaroslav Halchenko <debian@onerussian.com>
    - Josef Hrabal <josef.hrabal@vsb.cz>
    - Daniele Tamino <daniele.tamino@gmail.com>
    - Thomas Hamel <hmlth@t-hamel.fr>
<<<<<<< HEAD
    - David Trudgian <david.trudgian@utsouthwestern.edu>   
=======
    - David Trudgian <david.trudgian@utsouthwestern.edu>
>>>>>>> 4a168548
<|MERGE_RESOLUTION|>--- conflicted
+++ resolved
@@ -40,8 +40,4 @@
     - Josef Hrabal <josef.hrabal@vsb.cz>
     - Daniele Tamino <daniele.tamino@gmail.com>
     - Thomas Hamel <hmlth@t-hamel.fr>
-<<<<<<< HEAD
-    - David Trudgian <david.trudgian@utsouthwestern.edu>   
-=======
-    - David Trudgian <david.trudgian@utsouthwestern.edu>
->>>>>>> 4a168548
+    - David Trudgian <david.trudgian@utsouthwestern.edu>