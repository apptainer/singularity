#Project Lead:

    - Gregory M. Kurtzer <gmkurtzer@gmail.com>

#Developers:

    - Cedric Clerget <cedric.clerget@univ-fcomte.fr>
    - Dave Dykstra <dwd@fnal.gov>
    - Dave Godlove <davidgodlove@gmail.com>
    - David Trudgian <david.trudgian@utsouthwestern.edu>
    - Eduardo Arango <carlos.arango.gutierrez@correounivalle.edu.co>
    - Krishna Muriki <kmuriki@lbl.gov>
    - Michael Bauer <bauerm@umich.edu>
    - Vanessa Sochat <vsochat@stanford.edu>
    - Yannick Cote <yhcote@gmail.com>

#Contributors:

    - Afif Elghraoui <afif.elghraoui@nih.gov>
    - Amanda Duffy <aduffy@lenovo.com>
    - Ángel Bejarano <abejarano@ontropos.com>
    - Bernard Li <bernardli@lbl.gov>
    - Brian Bockelman <bbockelm@cse.unl.edu>
    - Chris Hollowell <hollowec@bnl.gov>
    - Daniele Tamino <daniele.tamino@gmail.com>
    - Dave Love <d.love@liverpool.ac.uk>
    - Diana Langenbach <dcl@dcl.sh>
    - Felix Abecassis <fabecassis@nvidia.com>
    - George Hartzell <hartzell@alerce.com>
    - Jarrod Johnson <jjohnson2@lenovo.com>
    - Jason Stover <jason.stover@gmail.com>
    - Jeff Kriske <jekriske@gmail.com>
    - Josef Hrabal <josef.hrabal@vsb.cz>
    - Justin Riley <justin_riley@harvard.edu>
    - Maciej Sieczka <msieczka@sieczka.org>
    - Mark Egan-Fuller <markeganfuller@googlemail.com>
    - Nathan Lin <nathan.lin@yale.edu>
    - Oleksandr Moskalenko <om@rc.ufl.edu>
    - Oliver Freyermuth <freyermuth@physik.uni-bonn.de>
    - Petr Votava <votava.petr@gene.com>
    - Rafal Gumienny <rafal.gumienny@gmail.com>
    - Ralph Castain <rhc@open-mpi.org>
    - Rémy Dernat <remy.dernat@umontpellier.fr>
    - Tarcisio Fedrizzi <tarcisio.fedrizzi@gmail.com>
<<<<<<< HEAD
    - Yaroslav Halchenko <debian@onerussian.com>
    - Richard Neuboeck <hawk@tbi.univie.ac.at>
=======
    - Thomas Hamel <hmlth@t-hamel.fr>
    - Yaroslav Halchenko <debian@onerussian.com>
>>>>>>> 566e8263
<|MERGE_RESOLUTION|>--- conflicted
+++ resolved
@@ -42,10 +42,6 @@
     - Ralph Castain <rhc@open-mpi.org>
     - Rémy Dernat <remy.dernat@umontpellier.fr>
     - Tarcisio Fedrizzi <tarcisio.fedrizzi@gmail.com>
-<<<<<<< HEAD
-    - Yaroslav Halchenko <debian@onerussian.com>
-    - Richard Neuboeck <hawk@tbi.univie.ac.at>
-=======
     - Thomas Hamel <hmlth@t-hamel.fr>
     - Yaroslav Halchenko <debian@onerussian.com>
->>>>>>> 566e8263
+    - Richard Neuboeck <hawk@tbi.univie.ac.at>