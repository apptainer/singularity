--- conflicted
+++ resolved
@@ -38,8 +38,5 @@
     - Yaroslav Halchenko <debian@onerussian.com>
     - Josef Hrabal <josef.hrabal@vsb.cz>
     - Daniele Tamino <daniele.tamino@gmail.com>
-<<<<<<< HEAD
+    - Thomas Hamel <hmlth@t-hamel.fr>
     - David Trudgian <david.trudgian@utsouthwestern.edu>   
-=======
-    - Thomas Hamel <hmlth@t-hamel.fr>
->>>>>>> 101ea88b
