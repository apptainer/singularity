--- conflicted
+++ resolved
@@ -37,8 +37,5 @@
     - Yaroslav Halchenko <debian@onerussian.com>
     - Josef Hrabal <josef.hrabal@vsb.cz>
     - Daniele Tamino <daniele.tamino@gmail.com>
-<<<<<<< HEAD
-    - David Trudgian <david.trudgian@utsouthwestern.edu>
-=======
     - Thomas Hamel <hmlth@t-hamel.fr>
->>>>>>> 20e250db
+    - David Trudgian <david.trudgian@utsouthwestern.edu>