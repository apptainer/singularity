// Copyright (c) 2018-2019, Sylabs Inc. All rights reserved.
// This software is licensed under a 3-clause BSD license. Please consult the
// LICENSE.md file distributed with the URIs of this project regarding your
// rights to use or distribute this software.

// Package apps [apps-plugin] provides the functions which are necessary for adding SCI-F apps support
// to Singularity 3.0.0. In 3.1.0+, this package will be able to be built standalone as
// a plugin so it will be maintainable separately from the core Singularity functionality
package apps

import (
	"bytes"
	"encoding/json"
	"fmt"
	"io/ioutil"
	"os"
	"os/exec"
	"path/filepath"
	"strings"
	"sync"

	"github.com/sylabs/singularity/internal/pkg/sylog"
	"github.com/sylabs/singularity/pkg/build/types"
)

const name = "singularity_apps"

const (
	sectionInstall = "appinstall"
	sectionFiles   = "appfiles"
	sectionEnv     = "appenv"
	sectionTest    = "apptest"
	sectionHelp    = "apphelp"
	sectionRun     = "apprun"
	sectionLabels  = "applabels"
)

var (
	sections = map[string]bool{
		sectionInstall: true,
		sectionFiles:   true,
		sectionEnv:     true,
		sectionTest:    true,
		sectionHelp:    true,
		sectionRun:     true,
		sectionLabels:  true,
	}
)

const (
	globalEnv94Base = `## App Global Exports For: %[1]s
	
SCIF_APPDATA_%[1]s=/scif/data/%[1]s
SCIF_APPMETA_%[1]s=/scif/apps/%[1]s/scif
SCIF_APPROOT_%[1]s=/scif/apps/%[1]s
SCIF_APPBIN_%[1]s=/scif/apps/%[1]s/bin
SCIF_APPLIB_%[1]s=/scif/apps/%[1]s/lib

export SCIF_APPDATA_%[1]s SCIF_APPMETA_%[1]s SCIF_APPROOT_%[1]s SCIF_APPBIN_%[1]s SCIF_APPLIB_%[1]s
`

	globalEnv94AppEnv = `export SCIF_APPENV_%[1]s="/scif/apps/%[1]s/scif/env/90-environment.sh"
`
	globalEnv94AppLabels = `export SCIF_APPLABELS_%[1]s="/scif/apps/%[1]s/scif/labels.json"
`
	globalEnv94AppRun = `export SCIF_APPRUN_%[1]s="/scif/apps/%[1]s/scif/runscript"
`

	scifEnv01Base = `#!/bin/sh

SCIF_APPNAME=%[1]s
SCIF_APPROOT="/scif/apps/%[1]s"
SCIF_APPMETA="/scif/apps/%[1]s/scif"
SCIF_DATA="/scif/data"
SCIF_APPDATA="/scif/data/%[1]s"
SCIF_APPINPUT="/scif/data/%[1]s/input"
SCIF_APPOUTPUT="/scif/data/%[1]s/output"
export SCIF_APPDATA SCIF_APPNAME SCIF_APPROOT SCIF_APPMETA SCIF_APPINPUT SCIF_APPOUTPUT SCIF_DATA
`

	scifRunscriptBase = `#!/bin/sh

%s
`
	scifTestBase = `#!/bin/sh

%s
`

	scifInstallBase = `
cd /
. %[1]s/scif/env/01-base.sh

cd %[1]s
%[2]s

cd /
`
)

// App stores the deffile sections of the app
type App struct {
	Name    string
	Install string
	Files   string
	Env     string
	Test    string
	Help    string
	Run     string
	Labels  string
}

// BuildApp is the type which the build system can use to build an app in a bundle
type BuildApp struct {
	Apps map[string]*App `json:"appsDefined"`
	sync.Mutex
}

// New returns a new BuildPlugin for the plugin registry to hold
func New() *BuildApp {
	return &BuildApp{
		Apps: make(map[string]*App),
	}

}

// Name returns this handler's name [singularity_apps]
func (pl *BuildApp) Name() string {
	return name
}

// HandleSection receives a string of each section from the deffile
func (pl *BuildApp) HandleSection(ident, section string) {
	name, sect := getAppAndSection(ident)
	if name == "" || sect == "" {
		return
	}

	pl.initApp(name)
	app := pl.Apps[name]

	switch sect {
	case sectionInstall:
		app.Install = section
	case sectionFiles:
		app.Files = section
	case sectionEnv:
		app.Env = section
	case sectionTest:
		app.Test = section
	case sectionHelp:
		app.Help = section
	case sectionRun:
		app.Run = section
	case sectionLabels:
		app.Labels = section
	default:
		return
	}

	return
}

// GetAppLabels will return the app labels for the app.
func GetAppLabels(ident, section string) (string, []byte) {
	name, sect := getAppAndSection(ident)
	if name == "" || sect == "" {
		return "", nil
	}

	//app := pl.Apps[name]
	appLabels := ""

	if sect == sectionLabels {
		appLabels = section
	}

	if appLabels == "" {
		return "", nil
	}

	lines := strings.Split(strings.TrimSpace(appLabels), "\n")
	labels := make(map[string]string)

	// add default label
	labels["SCIF_APP_NAME"] = name

	// TODO: add apphelp to labels

	for _, line := range lines {
		// skip empty or comment lines
		if line = strings.TrimSpace(line); line == "" || strings.Index(line, "#") == 0 {
			continue
		}
		var key, val string
		lineSubs := strings.SplitN(line, " ", 2)
		if len(lineSubs) < 2 {
			key = strings.TrimSpace(lineSubs[0])
			val = ""
		} else {
			key = strings.TrimSpace(lineSubs[0])
			val = strings.TrimSpace(lineSubs[1])
		}

		labels[key] = val
	}

	// make new map into json
	text, err := json.MarshalIndent(labels, "", "\t")
	if err != nil {
		sylog.Fatalf("unable to json: %s", err)
	}

	return name, text
}

func (pl *BuildApp) initApp(name string) {
	pl.Lock()
	defer pl.Unlock()

	_, ok := pl.Apps[name]
	if !ok {
		pl.Apps[name] = &App{
			Name:    name,
			Install: "",
			Files:   "",
			Env:     "",
			Test:    "",
			Help:    "",
			Run:     "",
		}
	}
}

// getAppAndSection returns the app name and section name from the header of the section:
//     %SECTION APP ... returns APP, SECTION
func getAppAndSection(ident string) (appName string, sectionName string) {
	identSplit := strings.Split(ident, " ")

	if len(identSplit) < 2 {
		return "", ""
	}

	if _, ok := sections[identSplit[0]]; !ok {
		return "", ""
	}

	return identSplit[1], identSplit[0]
}

// HandleBundle is a hook where we can modify the bundle
func (pl *BuildApp) HandleBundle(b *types.Bundle) error {
	err := pl.createAllApps(b)
	if err != nil {
		return fmt.Errorf("unable to create app: %s", err)
	}

	return nil
}

func (pl *BuildApp) createAllApps(b *types.Bundle) error {
	globalEnv94 := ""

	for name, app := range pl.Apps {
		sylog.Debugf("Creating %s app in bundle", name)
		if err := createAppRoot(b, app); err != nil {
			return err
		}

		if err := writeEnvFile(b, app); err != nil {
			return err
		}

		if err := writeRunscriptFile(b, app); err != nil {
			return err
		}

		if err := writeTestFile(b, app); err != nil {
			return err
		}

		if err := writeHelpFile(b, app); err != nil {
			return err
		}

		if err := copyFiles(b, app); err != nil {
			return err
		}

		if err := writeLabels(b, app); err != nil {
			return err
		}

		globalEnv94 += globalAppEnv(b, app)
	}

<<<<<<< HEAD
	err := ioutil.WriteFile(filepath.Join(b.Rootfs(), "/.singularity.d/env/94-appsbase.sh"), []byte(globalEnv94), 0755)
	if err != nil {
		return err
	}

	return nil
=======
	return ioutil.WriteFile(filepath.Join(b.RootfsPath, "/.singularity.d/env/94-appsbase.sh"), []byte(globalEnv94), 0755)
>>>>>>> 59047c56
}

func createAppRoot(b *types.Bundle, a *App) error {
	if err := os.MkdirAll(appBase(b, a), 0755); err != nil {
		return err
	}

	if err := os.MkdirAll(filepath.Join(appBase(b, a), "/scif/"), 0755); err != nil {
		return err
	}

	if err := os.MkdirAll(filepath.Join(appBase(b, a), "/bin/"), 0755); err != nil {
		return err
	}

	if err := os.MkdirAll(filepath.Join(appBase(b, a), "/lib/"), 0755); err != nil {
		return err
	}

	if err := os.MkdirAll(filepath.Join(appBase(b, a), "/scif/env/"), 0755); err != nil {
		return err
	}

	if err := os.MkdirAll(filepath.Join(appData(b, a), "/input/"), 0755); err != nil {
		return err
	}

	if err := os.MkdirAll(filepath.Join(appData(b, a), "/output/"), 0755); err != nil {
		return err
	}

	return nil
}

// %appenv and 01-base.sh
func writeEnvFile(b *types.Bundle, a *App) error {
	content := fmt.Sprintf(scifEnv01Base, a.Name)
	if err := ioutil.WriteFile(filepath.Join(appMeta(b, a), "/env/01-base.sh"), []byte(content), 0755); err != nil {
		return err
	}

	if a.Env == "" {
		return nil
	}

	return ioutil.WriteFile(filepath.Join(appMeta(b, a), "/env/90-environment.sh"), []byte(a.Env), 0755)
}

func globalAppEnv(b *types.Bundle, a *App) string {
	content := fmt.Sprintf(globalEnv94Base, a.Name)

	if _, err := os.Stat(filepath.Join(appMeta(b, a), "/env/90-environment.sh")); err == nil {
		content += fmt.Sprintf(globalEnv94AppEnv, a.Name)
	}

	if _, err := os.Stat(filepath.Join(appMeta(b, a), "/labels.json")); err == nil {
		content += fmt.Sprintf(globalEnv94AppLabels, a.Name)
	}

	if _, err := os.Stat(filepath.Join(appMeta(b, a), "/runscript")); err == nil {
		content += fmt.Sprintf(globalEnv94AppRun, a.Name)
	}

	return content
}

// %apprun
func writeRunscriptFile(b *types.Bundle, a *App) error {
	if a.Run == "" {
		return nil
	}

	content := fmt.Sprintf(scifRunscriptBase, a.Run)
	return ioutil.WriteFile(filepath.Join(appMeta(b, a), "/runscript"), []byte(content), 0755)
}

// %apptest
func writeTestFile(b *types.Bundle, a *App) error {
	if a.Test == "" {
		return nil
	}

	content := fmt.Sprintf(scifTestBase, a.Test)
	return ioutil.WriteFile(filepath.Join(appMeta(b, a), "/test"), []byte(content), 0755)
}

// %apphelp
func writeHelpFile(b *types.Bundle, a *App) error {
	if a.Help == "" {
		return nil
	}

	return ioutil.WriteFile(filepath.Join(appMeta(b, a), "/runscript.help"), []byte(a.Help), 0644)
}

// %appfile
func copyFiles(b *types.Bundle, a *App) error {
	if a.Files == "" {
		return nil
	}

	appBase := filepath.Join(b.RootfsPath, "/scif/apps/", a.Name)
	for _, line := range strings.Split(a.Files, "\n") {

		// skip empty or comment lines
		if line = strings.TrimSpace(line); line == "" || strings.Index(line, "#") == 0 {
			continue
		}

		// trim any comments and whitespace
		trimLine := strings.Split(strings.TrimSpace(line), "#")[0]
		splitLine := strings.SplitN(strings.TrimSpace(trimLine), " ", 2)

		// copy to dst of same name in app if no dst is specified
		var src, dst string
		if len(splitLine) < 2 {
			src = splitLine[0]
			dst = splitLine[0]
		} else {
			src = splitLine[0]
			dst = splitLine[1]
		}

		if err := copy(src, filepath.Join(appBase, dst)); err != nil {
			return err
		}
	}

	return nil
}

// %applabels
func writeLabels(b *types.Bundle, a *App) error {
	lines := strings.Split(strings.TrimSpace(a.Labels), "\n")
	labels := make(map[string]string)

	// add default label
	labels["SCIF_APP_NAME"] = a.Name

	for _, line := range lines {
		// skip empty or comment lines
		if line = strings.TrimSpace(line); line == "" || strings.Index(line, "#") == 0 {
			continue
		}
		var key, val string
		lineSubs := strings.SplitN(line, " ", 2)
		if len(lineSubs) < 2 {
			key = strings.TrimSpace(lineSubs[0])
			val = ""
		} else {
			key = strings.TrimSpace(lineSubs[0])
			val = strings.TrimSpace(lineSubs[1])
		}

		labels[key] = val
	}

	// make new map into json
	text, err := json.MarshalIndent(labels, "", "\t")
	if err != nil {
		return err
	}

	appBase := filepath.Join(b.RootfsPath, "/scif/apps/", a.Name)
	err = ioutil.WriteFile(filepath.Join(appBase, "scif/labels.json"), text, 0644)
	return err
}

//util funcs

func appBase(b *types.Bundle, a *App) string {
	return filepath.Join(b.RootfsPath, "/scif/apps/", a.Name)
}

func appMeta(b *types.Bundle, a *App) string {
	return filepath.Join(appBase(b, a), "/scif/")
}

func appData(b *types.Bundle, a *App) string {
	return filepath.Join(b.RootfsPath, "/scif/data/", a.Name)
}

func copy(src, dst string) error {
	var stderr bytes.Buffer
	copy := exec.Command("cp", "-fLr", src, dst)
	copy.Stderr = &stderr
	sylog.Debugf("Copying %v to %v", src, dst)
	if err := copy.Run(); err != nil {
		return fmt.Errorf("while copying %v to %v: %v: %v", src, dst, err, stderr.String())
	}

	return nil
}

// HandlePost returns a script that should run after %post
func (pl *BuildApp) HandlePost() string {
	post := ""
	for name, app := range pl.Apps {
		sylog.Debugf("Building app[%s] post script section", name)

		post += buildPost(app)
	}

	return post
}

func buildPost(a *App) string {
	return fmt.Sprintf(scifInstallBase, filepath.Join("/scif/apps/", a.Name), a.Install)
}<|MERGE_RESOLUTION|>--- conflicted
+++ resolved
@@ -294,16 +294,12 @@
 		globalEnv94 += globalAppEnv(b, app)
 	}
 
-<<<<<<< HEAD
 	err := ioutil.WriteFile(filepath.Join(b.Rootfs(), "/.singularity.d/env/94-appsbase.sh"), []byte(globalEnv94), 0755)
 	if err != nil {
 		return err
 	}
 
 	return nil
-=======
-	return ioutil.WriteFile(filepath.Join(b.RootfsPath, "/.singularity.d/env/94-appsbase.sh"), []byte(globalEnv94), 0755)
->>>>>>> 59047c56
 }
 
 func createAppRoot(b *types.Bundle, a *App) error {
