// Copyright (c) 2019, Sylabs Inc. All rights reserved.
// This software is licensed under a 3-clause BSD license. Please consult the
// LICENSE.md file distributed with the sources of this project regarding your
// rights to use or distribute this software.

package build

import (
	"bytes"
	"encoding/json"
	"fmt"
	"io"
	"os"
	"os/exec"
	"os/signal"
	"path/filepath"
	"strings"
	"syscall"

	specs "github.com/opencontainers/runtime-spec/specs-go"
	"github.com/sylabs/singularity/internal/pkg/build/apps"
	"github.com/sylabs/singularity/internal/pkg/build/assemblers"
	"github.com/sylabs/singularity/internal/pkg/build/sources"
	"github.com/sylabs/singularity/internal/pkg/buildcfg"
	"github.com/sylabs/singularity/internal/pkg/runtime/engines/config"
	"github.com/sylabs/singularity/internal/pkg/runtime/engines/config/oci"
	imgbuildConfig "github.com/sylabs/singularity/internal/pkg/runtime/engines/imgbuild/config"
	"github.com/sylabs/singularity/internal/pkg/sylog"
	syexec "github.com/sylabs/singularity/internal/pkg/util/exec"
	"github.com/sylabs/singularity/internal/pkg/util/uri"
	"github.com/sylabs/singularity/pkg/build/types"
	"github.com/sylabs/singularity/pkg/build/types/parser"
	"github.com/sylabs/singularity/pkg/image"
)

// Build is an abstracted way to look at the entire build process.
// For example calling NewBuild() will return this object.
// From there we can call Full() on this build object, which will:
// 		Call Bundle() to obtain all data needed to execute the specified build locally on the machine
// 		Execute all of a definition using AllSections()
// 		And finally call Assemble() to create our container image
type Build struct {
	// stages of the build
	stages []stage
	// Conf contains cross stage build configuration
	Conf Config
}

// Config defines how build is executed, including things like where final image is written.
type Config struct {
	// Dest is the location for container after build is complete
	Dest string
	// Format is the format of built container, e.g., SIF, sandbox
	Format string
	// NoCleanUp allows a user to prevent a bundle from being cleaned up after a failed build
	// useful for debugging
	NoCleanUp bool
	// Opts for bundles
	Opts types.Options
}

// NewBuild creates a new Build struct from a spec (URI, definition file, etc...)
func NewBuild(spec string, conf Config, allowUnauthenticatedBuild bool) (*Build, error) {
	def, err := makeDef(spec, false)
	if err != nil {
		return nil, fmt.Errorf("unable to parse spec %v: %v", spec, err)
	}

	return newBuild([]types.Definition{def}, conf, allowUnauthenticatedBuild)
}

// NewBuildJSON creates a new build struct from a JSON byte slice
func NewBuildJSON(r io.Reader, conf Config) (*Build, error) {
	def, err := types.NewDefinitionFromJSON(r)
	if err != nil {
		return nil, fmt.Errorf("unable to parse JSON: %v", err)
	}

	return newBuild([]types.Definition{def}, conf, false)
}

<<<<<<< HEAD
//func newBuild(d types.Definition, dest, format string, libraryURL, authToken string, opts types.Options, allowUnauthenticatedBuild bool) (*Build, error) {
//	return newBuild([]types.Definition{def}, conf, allowUnauthenticatedBuild)
//}

func newBuild(defs []types.Definition, conf Config, allowUnauthenticatedBuild bool) (*Build, error) {
=======
// New creates a new build struct form a slice of definitions
func New(defs []types.Definition, conf Config) (*Build, error) {
	return newBuild(defs, conf)
}

func newBuild(defs []types.Definition, conf Config) (*Build, error) {
>>>>>>> 68d173b2
	var err error

	syscall.Umask(0002)

	// always build a sandbox if updating an existing sandbox
	if conf.Opts.Update {
		conf.Format = "sandbox"
	}

	b := &Build{
		Conf: conf,
	}

	// create stages
	for _, d := range defs {
		// verify every definition has a header if there are multiple stages
		if d.Header == nil {
			return nil, fmt.Errorf("multiple stages detected, all must have headers")
		}

		s := stage{}
		s.b, err = types.NewBundle(conf.Opts.TmpDir, "sbuild")
		if err != nil {
			return nil, err
		}
		s.name = d.Header["stage"]
		s.b.Recipe = d

		s.b.Opts = conf.Opts
		// dont need to get cp if we're skipping bootstrap
		if !conf.Opts.Update || conf.Opts.Force {
			if c, err := getcp(d, conf.Opts.LibraryURL, conf.Opts.LibraryAuthToken, allowUnauthenticatedBuild); err == nil {
				s.c = c
			} else {
				return nil, fmt.Errorf("unable to get conveyorpacker: %s", err)
			}
		}

		b.stages = append(b.stages, s)
	}

	// only need an assembler for last stage
	lastStageIndex := len(defs) - 1
	switch conf.Format {
	case "sandbox":
		b.stages[lastStageIndex].a = &assemblers.SandboxAssembler{}
	case "sif":
		b.stages[lastStageIndex].a = &assemblers.SIFAssembler{}
	default:
		return nil, fmt.Errorf("unrecognized output format %s", conf.Format)
	}

	return b, nil
}

// cleanUp removes remnants of build from file system unless NoCleanUp is specified
func (b Build) cleanUp() {
	var bundlePaths []string
	for _, s := range b.stages {
		bundlePaths = append(bundlePaths, s.b.Path)
	}

	if b.Conf.NoCleanUp {
		sylog.Infof("Build performed with no clean up option, build bundle(s) located at: %v", bundlePaths)
		return
	}

	for _, path := range bundlePaths {
		os.RemoveAll(path)
	}
	sylog.Debugf("Build bundle(s) cleaned: %v", bundlePaths)

}

// Full runs a standard build from start to finish
func (b *Build) Full() error {
	sylog.Infof("Starting build...")

	// monitor build for termination signal and clean up
	c := make(chan os.Signal)
	signal.Notify(c, os.Interrupt, syscall.SIGTERM)
	go func() {
		<-c
		b.cleanUp()
		os.Exit(1)
	}()
	// clean up build normally
	defer b.cleanUp()

	// build each stage one after the other
	for i, stage := range b.stages {
		if err := stage.runPreScript(); err != nil {
			return err
		}

		// only update last stage if specified
		update := stage.b.Opts.Update && !stage.b.Opts.Force && i == len(b.stages)-1
		if update {
			// updating, extract dest container to bundle
			sylog.Infof("Building into existing container: %s", b.Conf.Dest)
			p, err := sources.GetLocalPacker(b.Conf.Dest, stage.b)
			if err != nil {
				return err
			}

			_, err = p.Pack()
			if err != nil {
				return err
			}
		} else {
			// regular build or force, start build from scratch
			if err := stage.c.Get(stage.b); err != nil {
				return fmt.Errorf("conveyor failed to get: %v", err)
			}

			_, err := stage.c.Pack()
			if err != nil {
				return fmt.Errorf("packer failed to pack: %v", err)
			}
		}

		// create apps in bundle
		a := apps.New()
		for k, v := range stage.b.Recipe.CustomData {
			a.HandleSection(k, v)
		}

		a.HandleBundle(stage.b)
		stage.b.Recipe.BuildData.Post.Script += a.HandlePost()

		if stage.b.RunSection("files") {
			if err := stage.copyFiles(b); err != nil {
				return fmt.Errorf("unable to copy files a stage to container fs: %v", err)
			}
		}

		if engineRequired(stage.b.Recipe) {
			if err := runBuildEngine(stage.b); err != nil {
				return fmt.Errorf("while running engine: %v", err)
			}
		}

		sylog.Debugf("Inserting Metadata")
		if err := stage.insertMetadata(); err != nil {
			return fmt.Errorf("while inserting metadata to bundle: %v", err)
		}
	}

	sylog.Debugf("Calling assembler")
	if err := b.stages[len(b.stages)-1].Assemble(b.Conf.Dest); err != nil {
		return err
	}

	sylog.Infof("Build complete: %s", b.Conf.Dest)
	return nil
}

// engineRequired returns true if build definition is requesting to run scripts or copy files
func engineRequired(def types.Definition) bool {
	return def.BuildData.Post.Script != "" || def.BuildData.Setup.Script != "" || def.BuildData.Test.Script != "" || len(def.BuildData.Files) != 0
}

// runBuildEngine creates an imgbuild engine and creates a container out of our bundle in order to execute %post %setup scripts in the bundle
func runBuildEngine(b *types.Bundle) error {
	if syscall.Getuid() != 0 {
		return fmt.Errorf("Attempted to build with scripts as non-root user")
	}

	sylog.Debugf("Starting build engine")
	env := []string{sylog.GetEnvVar()}
	starter := filepath.Join(buildcfg.LIBEXECDIR, "/singularity/bin/starter")
	progname := []string{"singularity image-build"}
	ociConfig := &oci.Config{}

	engineConfig := &imgbuildConfig.EngineConfig{
		Bundle:    *b,
		OciConfig: ociConfig,
	}

	// surface build specific environment variables for scripts
	sRootfs := "SINGULARITY_ROOTFS=" + b.Rootfs()
	sEnvironment := "SINGULARITY_ENVIRONMENT=" + "/.singularity.d/env/91-environment.sh"

	ociConfig.Process = &specs.Process{}
	ociConfig.Process.Env = append(os.Environ(), sRootfs, sEnvironment)

	config := &config.Common{
		EngineName:   imgbuildConfig.Name,
		ContainerID:  "image-build",
		EngineConfig: engineConfig,
	}

	configData, err := json.Marshal(config)
	if err != nil {
		return fmt.Errorf("failed to marshal config.Common: %s", err)
	}

	starterCmd, err := syexec.PipeCommand(starter, progname, env, configData)
	if err != nil {
		return fmt.Errorf("failed to create cmd type: %v", err)
	}

	starterCmd.Stdout = os.Stdout
	starterCmd.Stderr = os.Stderr

	return starterCmd.Run()
}

func getcp(def types.Definition, libraryURL, authToken string, unauthenticatedBuild bool) (ConveyorPacker, error) {
	switch def.Header["bootstrap"] {
	case "library":
		return &sources.LibraryConveyorPacker{
			AllowUnauthenticated: unauthenticatedBuild,
		}, nil
	case "shub":
		return &sources.ShubConveyorPacker{}, nil
	case "docker", "docker-archive", "docker-daemon", "oci", "oci-archive":
		return &sources.OCIConveyorPacker{}, nil
	case "busybox":
		return &sources.BusyBoxConveyorPacker{}, nil
	case "debootstrap":
		return &sources.DebootstrapConveyorPacker{}, nil
	case "arch":
		return &sources.ArchConveyorPacker{}, nil
	case "localimage":
		return &sources.LocalConveyorPacker{}, nil
	case "yum":
		return &sources.YumConveyorPacker{}, nil
	case "zypper":
		return &sources.ZypperConveyorPacker{}, nil
	case "scratch":
		return &sources.ScratchConveyorPacker{}, nil
	case "":
		return nil, fmt.Errorf("no bootstrap specification found")
	default:
		return nil, fmt.Errorf("invalid build source %s", def.Header["bootstrap"])
	}
}

// MakeDef gets a definition object from a spec
func MakeDef(spec string, remote bool) (types.Definition, error) {
	return makeDef(spec, remote)
}

// makeDef gets a definition object from a spec
func makeDef(spec string, remote bool) (types.Definition, error) {
	if ok, err := uri.IsValid(spec); ok && err == nil {
		// URI passed as spec
		return types.NewDefinitionFromURI(spec)
	}

	// Check if spec is an image/sandbox
	if _, err := image.Init(spec, false); err == nil {
		return types.NewDefinitionFromURI("localimage" + "://" + spec)
	}

	// default to reading file as definition
	defFile, err := os.Open(spec)
	if err != nil {
		return types.Definition{}, fmt.Errorf("unable to open file %s: %v", spec, err)
	}
	defer defFile.Close()

	// must be root to build from a definition
	if os.Getuid() != 0 && !remote {
		return types.Definition{}, fmt.Errorf("you must be the root user to build from a definition file")
	}

	d, err := parser.ParseDefinitionFile(defFile)
	if err != nil {
		return types.Definition{}, fmt.Errorf("while parsing definition: %s: %v", spec, err)
	}

	return d, nil
}

// MakeAllDefs gets a definition slice from a spec
func MakeAllDefs(spec string, remote bool) ([]types.Definition, error) {
	return makeAllDefs(spec, remote)
}

// makeAllDef gets a definition object from a spec
func makeAllDefs(spec string, remote bool) ([]types.Definition, error) {
	if ok, err := uri.IsValid(spec); ok && err == nil {
		// URI passed as spec
		d, err := types.NewDefinitionFromURI(spec)
		return []types.Definition{d}, err
	}

	// Check if spec is an image/sandbox
	if _, err := image.Init(spec, false); err == nil {
		d, err := types.NewDefinitionFromURI("localimage" + "://" + spec)
		return []types.Definition{d}, err
	}

	// default to reading file as definition
	defFile, err := os.Open(spec)
	if err != nil {
		return nil, fmt.Errorf("unable to open file %s: %v", spec, err)
	}
	defer defFile.Close()

	// must be root to build from a definition
	if os.Getuid() != 0 && !remote {
		return nil, fmt.Errorf("you must be the root user to build from a definition file")
	}

	d, err := parser.All(defFile)
	if err != nil {
		return nil, fmt.Errorf("while parsing definition: %s: %v", spec, err)
	}

	return d, nil
}

func (b *Build) findStageIndex(name string) (int, error) {
	for i, s := range b.stages {
		if name == s.name {
			return i, nil
		}
	}

	return -1, fmt.Errorf("stage %s was not found", name)
}

func (s *stage) copyFiles(b *Build) error {
	def := s.b.Recipe
	for _, f := range def.BuildData.Files {
		if f.Args == "" {
			continue
		}
		args := strings.Fields(f.Args)
		if len(args) != 2 {
			continue
		}

		stageIndex, err := b.findStageIndex(args[1])
		if err != nil {
			return err
		}

		sylog.Debugf("Copying files from stage: %s", args[1])

		// iterate through filetransfers
		for _, transfer := range f.Files {
			// sanity
			if transfer.Src == "" {
				sylog.Warningf("Attempt to copy file with no name, skipping.")
				continue
			}
			// dest = source if not specified
			if transfer.Dst == "" {
				transfer.Dst = transfer.Src
			}

			// copy each file into bundle rootfs
			transfer.Src = filepath.Join(b.stages[stageIndex].b.Rootfs(), transfer.Src)
			transfer.Dst = filepath.Join(s.b.Rootfs(), transfer.Dst)
			if err := copy(transfer.Src, transfer.Dst); err != nil {
				return err
			}
		}
	}

	return nil
}

func copy(src, dst string) error {
	var output, stderr bytes.Buffer
	// copy each file into bundle rootfs
	sylog.Infof("Copying %v to %v", src, dst)
	copy := exec.Command("/bin/cp", "-fLr", src, dst)
	copy.Stdout = &output
	copy.Stderr = &stderr
	if err := copy.Run(); err != nil {
		return fmt.Errorf("while copying %v to %v: %v: %v", src, dst, err, stderr.String())
	}
	return nil
}<|MERGE_RESOLUTION|>--- conflicted
+++ resolved
@@ -79,20 +79,12 @@
 	return newBuild([]types.Definition{def}, conf, false)
 }
 
-<<<<<<< HEAD
-//func newBuild(d types.Definition, dest, format string, libraryURL, authToken string, opts types.Options, allowUnauthenticatedBuild bool) (*Build, error) {
-//	return newBuild([]types.Definition{def}, conf, allowUnauthenticatedBuild)
-//}
-
-func newBuild(defs []types.Definition, conf Config, allowUnauthenticatedBuild bool) (*Build, error) {
-=======
 // New creates a new build struct form a slice of definitions
 func New(defs []types.Definition, conf Config) (*Build, error) {
 	return newBuild(defs, conf)
 }
 
-func newBuild(defs []types.Definition, conf Config) (*Build, error) {
->>>>>>> 68d173b2
+func newBuild(defs []types.Definition, conf Config, allowUnauthenticatedBuild bool) (*Build, error) {
 	var err error
 
 	syscall.Umask(0002)
