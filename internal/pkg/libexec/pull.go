--- conflicted
+++ resolved
@@ -40,11 +40,7 @@
 
 // PullOciImage pulls an OCI image to a sif
 func PullOciImage(path, uri string, opts types.Options) {
-<<<<<<< HEAD
-	b, err := build.NewBuild(uri, path, "sif", "", "", opts, true)
-=======
-	b, err := build.NewBuild(uri, build.Config{Dest: path, Format: "sif", Opts: opts})
->>>>>>> 63de85f6
+	b, err := build.NewBuild(uri, build.Config{Dest: path, Format: "sif", Opts: opts}, true)
 	if err != nil {
 		sylog.Fatalf("Unable to pull %v: %v", uri, err)
 	}
