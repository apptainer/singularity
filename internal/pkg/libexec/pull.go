--- conflicted
+++ resolved
@@ -39,13 +39,8 @@
 }
 
 // PullOciImage pulls an OCI image to a sif
-<<<<<<< HEAD
-func PullOciImage(path, uri string, opts types.Options) {
-	b, err := build.NewBuild(uri, build.Config{Dest: path, Format: "sif", Opts: opts}, true)
-=======
 func PullOciImage(path, imageURI string, opts types.Options) {
 	b, err := build.NewBuild(imageURI, build.Config{Dest: path, Format: "sif", Opts: opts})
->>>>>>> b50f8b2d
 	if err != nil {
 		sylog.Fatalf("Unable to pull %v: %v", imageURI, err)
 	}
