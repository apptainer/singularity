#!/bin/bash
# 
# Copyright (c) 2015-2017, Gregory M. Kurtzer. All rights reserved.
# 
# "Singularity" Copyright (c) 2016, The Regents of the University of California,
# through Lawrence Berkeley National Laboratory (subject to receipt of any
# required approvals from the U.S. Dept. of Energy).  All rights reserved.
# 
# This software is licensed under a customized 3-clause BSD license.  Please
# consult LICENSE file distributed with the sources of this project regarding
# your rights to use or distribute this software.
# 
# NOTICE.  This Software was developed under funding from the U.S. Department of
# Energy and the U.S. Government consequently retains certain rights. As such,
# the U.S. Government has been granted for itself and others acting on its
# behalf a paid-up, nonexclusive, irrevocable, worldwide license in the Software
# to reproduce, distribute copies to the public, prepare derivative works, and
# perform publicly and display publicly, and to permit other to do so. 
# 
# 


prefix="@prefix@"
exec_prefix="@exec_prefix@"
libexecdir="@libexecdir@"
sysconfdir="@sysconfdir@"
localstatedir="@localstatedir@"
bindir="@bindir@"

SINGULARITY_version="@VERSION@@GIT_VERSION@"
SINGULARITY_libexecdir="$libexecdir"
SINGULARITY_sysconfdir="$sysconfdir"
SINGULARITY_localstatedir="$localstatedir"
SINGULARITY_bindir="$bindir"

SINGULARITY_MESSAGELEVEL=1

export SINGULARITY_bindir SINGULARITY_sysconfdir SINGULARITY_libexecdir SINGULARITY_localstatedir SINGULARITY_version SINGULARITY_MESSAGELEVEL 

# the Modules package always calls 
unset module

if [ -f "$SINGULARITY_libexecdir/singularity/functions" ]; then
    . "$SINGULARITY_libexecdir/singularity/functions"
else
    echo "Error loading functions: $SINGULARITY_libexecdir/singularity/functions"
    exit 1
fi

message 5 "Starting argument loop\n"

while true; do
    case ${1:-} in
        -h|--help|help)
            if [ -z "${2:-}" ]; then
                C="singularity"
            else
                C="${2:-}"
            fi
            if [ -e "$SINGULARITY_libexecdir/singularity/cli/$C.help" ]; then
                cat "$SINGULARITY_libexecdir/singularity/cli/$C.help"
            else
                message ERROR "No help exists for command: '$C'\n"
                exit 1
            fi
            exit
        ;;
        -q|--quiet)
            SINGULARITY_MESSAGELEVEL=0
            shift 
        ;;
        --version)
            message 1 "$SINGULARITY_version\n"
            exit
        ;;
        -d|--debug)
            SINGULARITY_MESSAGELEVEL=5
            message 4 "Enabling debugging\n"
            shift
        ;;
        -x|--shdebug)
            SHELL_DEBUG=1
            export SHELL_DEBUG
            message 4 "Enabling shell debugging\n"
            shift
        ;;
        -v|--verbose)
            SINGULARITY_MESSAGELEVEL=`expr $SINGULARITY_MESSAGELEVEL + 1`
            message 2 "Increasing verbosity level ($SINGULARITY_MESSAGELEVEL)\n"
            shift
        ;;
        -vv)
            SINGULARITY_MESSAGELEVEL=`expr $SINGULARITY_MESSAGELEVEL + 2`
            message 2 "Increasing verbosity level ($SINGULARITY_MESSAGELEVEL)\n"
            shift
        ;;
        -vvv)
            SINGULARITY_MESSAGELEVEL=`expr $SINGULARITY_MESSAGELEVEL + 3`
            message 2 "Increasing verbosity level ($SINGULARITY_MESSAGELEVEL)\n"
            shift
        ;;
        -vvvv)
            SINGULARITY_MESSAGELEVEL=`expr $SINGULARITY_MESSAGELEVEL + 4`
            message 2 "Increasing verbosity level ($SINGULARITY_MESSAGELEVEL)\n"
            shift
        ;;
        -vvvv)
            SINGULARITY_MESSAGELEVEL=`expr $SINGULARITY_MESSAGELEVEL + 4`
            message 2 "Increasing verbosity level ($SINGULARITY_MESSAGELEVEL)\n"
            shift
        ;;
        -*)
            message ERROR "Unknown argument: $1\n"
            exit 1
        ;;
        *)
            message 5 "Ending argument loop\n"
            break
        ;;
    esac
done

message 2 "Singularity version: $SINGULARITY_version\n"

<<<<<<< HEAD
=======

>>>>>>> ed560f1f
SINGULARITY_COMMAND="${1:-}"
export SINGULARITY_COMMAND
shift


if [ -z "$SINGULARITY_COMMAND" ]; then
    cat "$SINGULARITY_libexecdir/singularity/cli/singularity.help"
    exit 0
fi


if [ -x "$SINGULARITY_libexecdir/singularity/cli/$SINGULARITY_COMMAND.exec" ]; then
    message 2 "Exec'ing: $SINGULARITY_libexecdir/singularity/cli/$SINGULARITY_COMMAND.exec $@\n"
    exec $SINGULARITY_libexecdir/singularity/cli/$SINGULARITY_COMMAND.exec "$@"
else
    message ERROR "Unknown command '$SINGULARITY_COMMAND'\n"
    exit 1
fi

# We should never get here...
exit 255<|MERGE_RESOLUTION|>--- conflicted
+++ resolved
@@ -122,10 +122,6 @@
 
 message 2 "Singularity version: $SINGULARITY_version\n"
 
-<<<<<<< HEAD
-=======
-
->>>>>>> ed560f1f
 SINGULARITY_COMMAND="${1:-}"
 export SINGULARITY_COMMAND
 shift
