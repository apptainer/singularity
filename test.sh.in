--- conflicted
+++ resolved
@@ -61,235 +61,6 @@
     exit 1
 fi
 
-<<<<<<< HEAD
-if [ -z "$CLEAN_SHELL" ]; then
-    /bin/echo "Building/Installing Singularity to temporary directory"
-    /bin/echo "Reinvoking in a clean shell"
-    sleep 1
-    exec env -i CLEAN_SHELL=1 PATH="$SINGULARITY_PATH:/bin:/usr/bin:/sbin:/usr/sbin" bash "$0" "$@"
-fi
-
-singularity_cmd="$SINGULARITY_PATH/singularity -d"
-alias singularity="$singularity_cmd"
-
-MESSAGELEVEL=5
-STARTDIR=`pwd`
-TEMPDIR=`mktemp -d /tmp/singularity-test.XXXXXX`
-CONTAINER="container.img"
-CONTAINERDIR="container_dir"
-export MESSAGELEVEL
-
-/bin/echo "Gaining/checking sudo access..."
-sudo true
-
-. ./libexec/functions
-
-/bin/echo
-/bin/echo "Adding users and groups for a test."
-if [ $(getent group test_singularity2) ]; then
-  /bin/echo "- Not adding test_singularity2 group; already exists."
-else
-  stest 0 sudo groupadd test_singularity2
-fi
-if [ $(getent passwd singularity) ]; then
-  /bin/echo "- Not creating user singularity; already exists."
-else
-  stest 0 sudo useradd singularity
-fi
-if [ $(getent passwd test_singularity) ]; then
-  /bin/echo "- Not creating user test_singularity; already exists."
-else
-  stest 0 sudo useradd test_singularity -G test_singularity2 -d /tmp
-fi
-
-
-/bin/echo
-/bin/echo "SINGULARITY_TMPDIR=$TEMPDIR"
-/bin/echo
-
-/bin/echo "Creating temp working space at: $TEMPDIR"
-stest 0 mkdir -p "$TEMPDIR"
-stest 0 pushd "$TEMPDIR"
-
-/bin/echo
-/bin/echo "Running base tests..."
-/bin/echo
-
-# Testing singularity internal commands
-stest 0 $singularity_cmd
-stest 0 $singularity_cmd --help
-stest 0 $singularity_cmd --version
-for i in $ALL_COMMANDS; do
-    echo
-    echo "Testing command usage: '$i'"
-    stest 0 $singularity_cmd --help "$i"
-    stest 0 $singularity_cmd -h "$i"
-    stest 0 $singularity_cmd help "$i"
-    stest 0 $singularity_cmd $i help
-    stest 0 $singularity_cmd $i -h
-    stest 0 $singularity_cmd $i --help
-done
-
-/bin/echo
-/bin/echo "Testing error on bad commands"
-
-stest 1 $singularity_cmd help bogus
-stest 1 $singularity_cmd bogus help
-
-/bin/echo
-/bin/echo "Building test container..."
-
-stest 0 $singularity_cmd create -s 568 "$CONTAINER"
-stest 0 rm -f "$CONTAINER"
-stest 0 $singularity_cmd create -s 568 "$CONTAINER"
-stest 0 sudo $singularity_cmd bootstrap "$CONTAINER" "$STARTDIR/examples/docker.def"
-stest 0 sudo rm -rf "$CONTAINER"
-stest 0 $singularity_cmd create -s 568 "$CONTAINER"
-stest 0 sh -c "sed "$STARTDIR/examples/busybox.def" -e 's|^MirrorURL:.*|MirrorURL: https://fake_mirror_url|' > "$TEMPDIR/busybox-busted-mirror.def""
-stest 255 sudo $singularity_cmd bootstrap "$CONTAINER" "$TEMPDIR/busybox-busted-mirror.def"
-stest 0 sh -c "sudo $singularity_cmd bootstrap "$CONTAINER" "$TEMPDIR/busybox-busted-mirror.def" 2>&1 | grep -i 'failed fetching mirrorurl'"
-stest 0 sudo rm -rf "$CONTAINER"
-stest 0 $singularity_cmd create -s 568 "$CONTAINER"
-stest 0 sed -i "$STARTDIR/examples/busybox.def" -e 's|#InstallPkgs yum vim-minimal|InstallPkgs iputils|'
-stest 0 sudo $singularity_cmd bootstrap "$CONTAINER" "$STARTDIR/examples/busybox.def"
-
-/bin/echo
-/bin/echo "Running container shell tests..."
-
-stest 0 $singularity_cmd shell "$CONTAINER" -c "true"
-stest 1 $singularity_cmd shell "$CONTAINER" -c "false"
-stest 0 sh -c "echo true | $singularity_cmd shell '$CONTAINER'"
-stest 1 sh -c "echo false | $singularity_cmd shell '$CONTAINER'"
-
-/bin/echo
-/bin/echo "Running container exec tests..."
-
-stest 0 $singularity_cmd exec "$CONTAINER" true
-stest 0 $singularity_cmd exec "$CONTAINER" /bin/true
-stest 1 $singularity_cmd exec "$CONTAINER" false
-stest 1 $singularity_cmd exec "$CONTAINER" /bin/false
-stest 1 $singularity_cmd exec "$CONTAINER" /blahh
-stest 1 $singularity_cmd exec "$CONTAINER" blahh
-stest 0 sh -c "echo hi | $singularity_cmd exec $CONTAINER grep hi"
-stest 1 sh -c "echo bye | $singularity_cmd exec $CONTAINER grep hi"
-
-
-/bin/echo
-/bin/echo "Checking unprivileged mode"
-
-stest 0 sh -c "$singularity_cmd exec $CONTAINER whoami | grep -q `id -un`"
-stest 0 sh -c "$singularity_cmd exec $CONTAINER whoami"
-
-
-/bin/echo
-/bin/echo "Checking writableness..."
-
-stest 0 sudo chown root.root "$CONTAINER"
-stest 0 sudo chmod 0644 "$CONTAINER"
-stest 0 sudo $singularity_cmd shell -w "$CONTAINER" -c true
-stest 0 sudo $singularity_cmd run -w "$CONTAINER" -c true
-stest 0 sudo $singularity_cmd exec -w "$CONTAINER" true
-stest 1 $singularity_cmd shell -w "$CONTAINER" -c true
-stest 1 $singularity_cmd run -w "$CONTAINER" -c true
-stest 1 $singularity_cmd exec -w "$CONTAINER" true
-stest 0 sudo chmod 0666 "$CONTAINER"
-stest 0 sudo $singularity_cmd shell -w "$CONTAINER" -c true
-stest 0 sudo $singularity_cmd run -w "$CONTAINER" -c true
-stest 0 sudo $singularity_cmd exec -w "$CONTAINER" true
-stest 0 $singularity_cmd shell -w "$CONTAINER" -c true
-stest 0 $singularity_cmd run -w "$CONTAINER" -c true
-stest 0 $singularity_cmd exec -w "$CONTAINER" true
-stest 1 $singularity_cmd exec "$CONTAINER" touch /writetest.fail
-stest 0 sudo $singularity_cmd exec -w "$CONTAINER" touch /writetest.pass
-
-
-/bin/echo
-/bin/echo "Checking Bootstrap on existing container..."
-
-stest 0 sudo $singularity_cmd bootstrap "$CONTAINER"
-stest 0 $singularity_cmd exec "$CONTAINER" test -f /.singularity/runscript
-stest 0 sudo $singularity_cmd exec -w "$CONTAINER" rm /.singularity/runscript
-stest 1 $singularity_cmd exec "$CONTAINER" test -f /.singularity/runscript
-stest 0 sudo $singularity_cmd bootstrap "$CONTAINER"
-stest 0 $singularity_cmd exec "$CONTAINER" test -f /.singularity/runscript
-
-
-/bin/echo
-/bin/echo "Checking configuration file ownership..."
-
-stest 0 $singularity_cmd exec "$CONTAINER" true
-stest 0 sudo chown `id -un` "$SINGULARITY_sysconfdir/singularity/singularity.conf"
-stest 1 $singularity_cmd exec "$CONTAINER" true
-stest 0 sudo chown root.root "$SINGULARITY_sysconfdir/singularity/singularity.conf"
-stest 0 $singularity_cmd exec "$CONTAINER" true
-
-
-/bin/echo
-/bin/echo "Checking export/import..."
-
-stest 0 sh -c "singularity export "$CONTAINER" > ${CONTAINERDIR}.tar"
-stest 0 sudo chmod 0644 ${CONTAINERDIR}.tar
-stest 0 $singularity_cmd create -F -s 568 "$CONTAINER"
-stest 0 sh -c "cat ${CONTAINERDIR}.tar | $singularity_cmd import $CONTAINER"
-stest 1 sh -c "sudo $singularity_cmd import $CONTAINER not_a_file 2>&1 | grep \"unbound variable\""
-stest 0 $singularity_cmd create -F -s 568 "$CONTAINER"
-stest 0 $singularity_cmd import ${CONTAINER} docker://centos
-stest 0 $singularity_cmd exec ${CONTAINER} test -f /etc/redhat-release
-stest 0 $singularity_cmd create -F -s 568 "$CONTAINER"
-stest 1 sudo $singularity_cmd import ${CONTAINER} http://fake_singularity_url
-stest 0 $singularity_cmd create -F -s 568 "$CONTAINER"
-stest 1 sudo $singularity_cmd import ${CONTAINER} docker://not_a_docker_container/nope_nope_singularity
-stest 0 $singularity_cmd create -F -s 568 "$CONTAINER"
-stest 1 sh -c "sudo $singularity_cmd import ${CONTAINER} docker://not_a_docker_container/nope_nope_singularity | grep 'ERROR: Container does not contain the valid minimum requirement of /bin/sh'"
-
-/bin/echo
-/bin/echo "Checking directory mode"
-stest 0 mkdir $CONTAINERDIR
-stest 0 sudo tar -C $CONTAINERDIR -xvf ${CONTAINERDIR}.tar
-stest 0 $singularity_cmd exec $CONTAINERDIR true
-stest 1 $singularity_cmd exec $CONTAINERDIR false
-stest 1 $singularity_cmd exec /tmp true
-stest 1 $singularity_cmd exec / true
-
-
-/bin/echo
-/bin/echo "Checking NO_NEW_PRIVS"
-stest 0 $singularity_cmd create -F -s 568 "$CONTAINER"
-stest 0 $singularity_cmd import ${CONTAINER} docker://centos
-stest 0 sudo $singularity_cmd exec "$CONTAINER" ping localhost -c 1
-stest 1 $singularity_cmd exec "$CONTAINER" ping localhost -c 1
-stest 0 sudo $singularity_cmd exec $CONTAINERDIR ping localhost -c 1
-stest 1 $singularity_cmd exec $CONTAINERDIR ping localhost -c 1
-
-
-/bin/echo
-/bin/echo "Checking target UID mode"
-stest 0 sh -c "sudo SINGULARITY_TARGET_GID=`id -g` SINGULARITY_TARGET_UID=`id -u` $singularity_cmd exec $CONTAINER whoami | grep -q `id -un`"
-
-
-/bin/echo
-/bin/echo "Checking workdir functionality"
-stest 0 mkdir -p /tmp/foo
-stest 0 $singularity_cmd exec $CONTAINER test -d /tmp/foo
-stest 0 $singularity_cmd exec --workdir /tmp/foo $CONTAINER test -d /tmp/foo
-stest 1 $singularity_cmd exec --workdir /tmp/foo --contain $CONTAINER test -d /tmp/foo
-
-if [ -n "@OVERLAY_FS@" ]; then
-    /bin/echo
-    /bin/echo "Testing user bind mounts"
-    stest 0 sudo sed -i "$SINGULARITY_sysconfdir/singularity/singularity.conf" -e 's|enable overlay = no|enable overlay = yes|'
-    stest 0 $singularity_cmd exec -B /tmp/foo:/foo "$CONTAINER" test -d /foo
-    stest 0 $singularity_cmd exec -B /tmp/foo:/etc/foo "$CONTAINER" test -d /etc/foo
-    stest 0 $singularity_cmd exec -B /tmp/foo:/foo "$CONTAINER" touch /foo/hello
-    stest 1 $singularity_cmd exec "$CONTAINER" test -d /foo
-    stest 0 $singularity_cmd exec -B /tmp/foo:/foo,/tmp/foo:/foo1 "$CONTAINER" test -d /foo1
-    stest 0 $singularity_cmd exec -B /tmp/foo:/foo -B /tmp/foo:/foo1 "$CONTAINER" test -d /foo1
-    stest 0 sudo sed -i "$SINGULARITY_sysconfdir/singularity/singularity.conf" -e 's|user bind control = yes|user bind control = no|'
-    stest 1 $singularity_cmd exec -B /tmp/foo:/foo "$CONTAINER" test -d /foo
-    stest 0 sudo sed -i "$SINGULARITY_sysconfdir/singularity/singularity.conf" -e 's|user bind control = no|user bind control = yes|'
-    stest 0 $singularity_cmd exec -B /tmp/foo:/foo "$CONTAINER" test -d /foo
-
-=======
 if ! cd tests; then
     /bin/echo "ERROR: Could not change into the Singularity test directory"
     exit 1
@@ -308,7 +79,6 @@
             exit 1
         fi
     done
->>>>>>> 3ef6b328
 else
     for test in *.sh; do
         if [ -f "$test" ]; then
@@ -321,64 +91,5 @@
 fi
 
 
-<<<<<<< HEAD
-echo "Stopping here..."
-exit 0
-
-
-/bin/echo
-/bin/echo "Testing protected mode"
-cp "$CONTAINER" /tmp/container.img
-stest 0 sudo chown singularity:test_singularity /tmp/container.img
-stest 0 sudo chmod 644 /tmp/container.img
-stest 0 $singularity_cmd exec /tmp/container.img echo "hello world"
-stest 0 sudo chmod 640 /tmp/container.img
-stest 0 sudo chown singularity: /tmp/container.img
-stest 1 $singularity_cmd exec /tmp/container.img echo "hello world"
-stest 0 sudo sed -i "$SINGULARITY_sysconfdir/singularity/singularity.conf" -e 's|protected image mode = none|protected image mode = user|'
-stest 0 sudo sed -i "$SINGULARITY_sysconfdir/singularity/singularity.conf" -e 's|allow user image = yes|allow user image = no|'
-stest 0 $singularity_cmd exec /tmp/container.img echo "hello world"
-stest 0 sudo chown root:singularity /tmp/container.img
-stest 0 $singularity_cmd exec /tmp/container.img echo "hello world"
-stest 0 sudo chown root: /tmp/container.img
-stest 1 $singularity_cmd exec /tmp/container.img echo "hello world"
-stest 0 sudo sed -i "$SINGULARITY_sysconfdir/singularity/singularity.conf" -e 's|protected image mode = user|protected image mode = group|'
-stest 0 sudo chmod 600 /tmp/container.img
-stest 0 sudo chown singularity: /tmp/container.img
-stest 1 $singularity_cmd exec /tmp/container.img echo "hello world"
-stest 0 sudo chown singularity:test_singularity /tmp/container.img
-stest 0 sudo -u test_singularity $singularity_cmd exec /tmp/container.img echo "hello world"
-stest 0 sudo chown singularity:test_singularity2 /tmp/container.img
-stest 0 sudo -u test_singularity $singularity_cmd exec /tmp/container.img echo "hello world"
-stest 0 sudo chown singularity:root /tmp/container.img
-stest 1 $singularity_cmd exec /tmp/container.img echo "hello world"
-# Make sure there is singularity user or group ownership of image, even if it is world-readable.
-stest 0 sudo chown `id -u -n`: /tmp/container.img
-stest 0 sudo chmod 644 /tmp/container.img
-stest 1 $singularity_cmd exec /tmp/container.img echo "hello world"
-# Restore state
-stest 0 sudo sed -i "$SINGULARITY_sysconfdir/singularity/singularity.conf" -e 's|protected image mode = group|protected image mode = none|'
-stest 0 sudo sed -i "$SINGULARITY_sysconfdir/singularity/singularity.conf" -e 's|allow user image = no|allow user image = yes|'
-
-
-/bin/echo
-/bin/echo "Cleaning up"
-
-stest 0 popd
-stest 0 sudo rm -rf "$TEMPDIR"
-
-/bin/echo
-if `which flawfinder > /dev/null`; then
-    /bin/echo "Testing source code with flawfinder"
-    stest 0 sh -c "flawfinder . | tee /dev/stderr | grep -q -e 'No hits found'"
-else
-    /bin/echo "WARNING: flawfinder is not found, test skipped"
-fi
-
-/bin/echo
-/bin/echo "Done. All tests completed successfully"
-/bin/echo
-=======
 echo
-echo "All tests passed"
->>>>>>> 3ef6b328
+echo "All tests passed"