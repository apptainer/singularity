--- conflicted
+++ resolved
@@ -3,12 +3,8 @@
 
 ## Code
 - [] Ensure docs exist at singularityware.github.io for new/updated features
-<<<<<<< HEAD
 - [] Update version number in `configure.ac` and `INSTALL.md`
-=======
-- [] Update version number in `configure.ac`
 - [] Update changelog and version in `debian/changelog`
->>>>>>> 90d66b07
 - [] Confirm tests exist for new features, and tests pass
 - [] Commit the changes: 
 
