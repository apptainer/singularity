#!/bin/bash
# 
# Copyright (c) 2017-2018, SyLabs, Inc. All rights reserved.
# Copyright (c) 2017, SingularityWare, LLC. All rights reserved.
# 
# See the COPYRIGHT.md file at the top-level directory of this distribution and at
# https://github.com/singularityware/singularity/blob/master/COPYRIGHT.md.
# 
# This file is part of the Singularity Linux container project. It is subject to the license
# terms in the LICENSE.md file found in the top-level directory of this distribution and
# at https://github.com/singularityware/singularity/blob/master/LICENSE.md. No part
# of Singularity, including this file, may be copied, modified, propagated, or distributed
# except according to the terms contained in the LICENSE.md file.
#
#


# the order of these tests is important because one container often
# builds from another

. ./functions

test_init "Build tests"


CONTAINER="$SINGULARITY_TESTDIR/container"
CONTAINER2="$SINGULARITY_TESTDIR/container2"


alias container_check="stest 0 singularity exec \"$CONTAINER\" true ; 
stest 1 singularity exec \"$CONTAINER\" false ; 
stest 0 singularity exec \"$CONTAINER\" test -f /.singularity.d/runscript ; 
stest 0 singularity exec \"$CONTAINER\" test -f /.singularity.d/env/01-base.sh ; 
stest 0 singularity exec \"$CONTAINER\" test -f /.singularity.d/actions/shell  ; 
stest 0 singularity exec \"$CONTAINER\" test -f /.singularity.d/actions/exec ; 
stest 0 singularity exec \"$CONTAINER\" test -f /.singularity.d/actions/run ; 
stest 0 singularity exec \"$CONTAINER\" test -L /environment ; 
stest 0 singularity exec \"$CONTAINER\" test -L /singularity"


# from definition file to squashfs
stest 0 sudo singularity build "$CONTAINER" "../examples/busybox/Singularity"
container_check

# from definition file to sandbox
sudo rm "$CONTAINER"
stest 0 sudo singularity build --sandbox "$CONTAINER" "../examples/busybox/Singularity"
container_check

# from ridicolus to squashfs
stest 1 sudo singularity build "$CONTAINER" "/some/dumb/path"

# from sandbox to squashfs
sudo mv "$CONTAINER" "$CONTAINER2"
stest 0 sudo singularity build "$CONTAINER" "$CONTAINER2"
container_check

# from definition file to image 
rm -rf "$CONTAINER"
stest 0 sudo singularity build --writable "$CONTAINER" "../examples/busybox/Singularity"
container_check

# from image to squasfs
sudo mv "$CONTAINER" "$CONTAINER2"
stest 0 sudo singularity build "$CONTAINER" "$CONTAINER2"
container_check

# from docker to squashfs
sudo rm "$CONTAINER"
stest 0 singularity build "$CONTAINER" "docker://busybox"
container_check

# from sqaushfs to squashfs 
sudo mv "$CONTAINER" "$CONTAINER2"
stest 0 sudo singularity build "$CONTAINER" "$CONTAINER2"
container_check

# from shub to squashfs 
sudo rm "$CONTAINER"
stest 0 singularity build "$CONTAINER" "shub://GodloveD/busybox"
container_check

# from docker to squashfs (via def file)
sudo rm "$CONTAINER"
stest 0 sudo singularity build "$CONTAINER" "../examples/docker/Singularity"
container_check

# from shub to squashfs (via def file)
sudo rm "$CONTAINER"
stest 0 sudo singularity build "$CONTAINER" "../examples/shub/Singularity"
container_check

# from squashfs to squashfs (via def file)
cat >"${SINGULARITY_TESTDIR}/Singularity" <<EOF
Bootstrap: localimage
From: $CONTAINER2
EOF
sudo mv "$CONTAINER" "$CONTAINER2"
stest 0 sudo singularity build "$CONTAINER" "${SINGULARITY_TESTDIR}/Singularity"
container_check

# with labels
cat >>"${SINGULARITY_TESTDIR}/Singularity" <<EOF
%labels
    FOO bar
EOF
sudo mv "$CONTAINER" "$CONTAINER2"
stest 0 sudo singularity build "$CONTAINER" "${SINGULARITY_TESTDIR}/Singularity"
container_check
stest 0 singularity exec "$CONTAINER" test -f /.singularity.d/labels.json

# from localimage to squashfs (via def file)
sudo rm -rf "$CONTAINER" "$CONTAINER2"
stest 0 sudo singularity build --writable "$CONTAINER2" "../examples/busybox/Singularity"
stest 0 sudo singularity build "$CONTAINER" "${SINGULARITY_TESTDIR}/Singularity"
container_check

# from sandbox to squashfs (via def file)
sudo rm -rf "$CONTAINER" "$CONTAINER2"
stest 0 sudo singularity -x build --force --sandbox "$CONTAINER2" "../examples/busybox/Singularity"
stest 0 sudo singularity build "$CONTAINER" "${SINGULARITY_TESTDIR}/Singularity"
container_check

# from tar to squashfs
stest 0 sudo sh -c "singularity image.export '$CONTAINER' > '${CONTAINER2}.tar'"
stest 0 sudo rm "$CONTAINER"
stest 0 sudo singularity build "$CONTAINER" "${CONTAINER2}.tar"
container_check

# from tar.gz to squashfs
stest 0 sh -c "singularity image.export '$CONTAINER' | gzip -9 > '${CONTAINER2}.tar.gz'"
sudo rm "$CONTAINER"
stest 0 sudo singularity build "$CONTAINER" "${CONTAINER2}.tar.gz"
container_check

<<<<<<< HEAD
# test runscript with different shebang
sudo rm "$CONTAINER"
cat >"${SINGULARITY_TESTDIR}/Singularity" <<EOF
Bootstrap: docker
From: ubuntu

%runscript
    #!/bin/bash
    readlink /proc/$$/exe
EOF
stest 0 sudo singularity build "$CONTAINER" "${SINGULARITY_TESTDIR}/Singularity"
stest 0 singularity run "${CONTAINER}" | grep -qx /bin/bash 
=======
# isolated: from shub to squashfs (via def file)
sudo rm "$CONTAINER"
stest 0 sudo singularity build --isolated "$CONTAINER" "../examples/shub/Singularity"
container_check

# isolated: from docker to squashfs (via def file)
sudo rm "$CONTAINER"
stest 0 sudo singularity build --isolated "$CONTAINER" "../examples/docker/Singularity"
container_check

# isolated: from definition file to squashfs
sudo rm "$CONTAINER"
stest 0 sudo singularity build --isolated "$CONTAINER" "../examples/busybox/Singularity"
container_check

# when isolated, ${SINGULARITY_TESTDIR} is not accessible, localimage need to be in the same
# directory as definition file and "From" need to be a relative path
cat >"${SINGULARITY_TESTDIR}/Singularity" <<EOF
Bootstrap: localimage
From: $(basename $CONTAINER2)
EOF

# isolated: from localimage to squashfs (via def file)
sudo rm -rf "$CONTAINER" "$CONTAINER2"
stest 0 sudo singularity build --isolated --writable "$CONTAINER2" "../examples/busybox/Singularity"
stest 0 sudo singularity build --isolated "$CONTAINER" "${SINGULARITY_TESTDIR}/Singularity"
container_check

# isolated: from sandbox to squashfs (via def file)
sudo rm -rf "$CONTAINER" "$CONTAINER2"
stest 0 sudo singularity -x build --isolated --force --sandbox "$CONTAINER2" "../examples/busybox/Singularity"
stest 0 sudo singularity build --isolated "$CONTAINER" "${SINGULARITY_TESTDIR}/Singularity"
container_check
>>>>>>> 26f8c011

stest 0 sudo rm -rf "${CONTAINER}"
stest 0 sudo rm -rf "${CONTAINER2}"
stest 0 sudo rm -rf "${CONTAINER2}".tar
stest 0 sudo rm -rf "${CONTAINER2}".tar.gz
stest 0 sudo rm -rf "${SINGULARITY_TESTDIR}/Singularity"

test_cleanup<|MERGE_RESOLUTION|>--- conflicted
+++ resolved
@@ -133,7 +133,6 @@
 stest 0 sudo singularity build "$CONTAINER" "${CONTAINER2}.tar.gz"
 container_check
 
-<<<<<<< HEAD
 # test runscript with different shebang
 sudo rm "$CONTAINER"
 cat >"${SINGULARITY_TESTDIR}/Singularity" <<EOF
@@ -146,7 +145,7 @@
 EOF
 stest 0 sudo singularity build "$CONTAINER" "${SINGULARITY_TESTDIR}/Singularity"
 stest 0 singularity run "${CONTAINER}" | grep -qx /bin/bash 
-=======
+
 # isolated: from shub to squashfs (via def file)
 sudo rm "$CONTAINER"
 stest 0 sudo singularity build --isolated "$CONTAINER" "../examples/shub/Singularity"
@@ -180,7 +179,7 @@
 stest 0 sudo singularity -x build --isolated --force --sandbox "$CONTAINER2" "../examples/busybox/Singularity"
 stest 0 sudo singularity build --isolated "$CONTAINER" "${SINGULARITY_TESTDIR}/Singularity"
 container_check
->>>>>>> 26f8c011
+
 
 stest 0 sudo rm -rf "${CONTAINER}"
 stest 0 sudo rm -rf "${CONTAINER2}"
