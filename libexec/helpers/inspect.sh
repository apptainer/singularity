#!/bin/bash
# 
# Copyright (c) 2015-2017, Gregory M. Kurtzer. All rights reserved.
# 
# Copyright (c) 2016-2017, The Regents of the University of California,
# through Lawrence Berkeley National Laboratory (subject to receipt of any
# required approvals from the U.S. Dept. of Energy).  All rights reserved.
# 
# This software is licensed under a customized 3-clause BSD license.  Please
# consult LICENSE file distributed with the sources of this project regarding
# your rights to use or distribute this software.
# 
# NOTICE.  This Software was developed under funding from the U.S. Department of
# Energy and the U.S. Government consequently retains certain rights. As such,
# the U.S. Government has been granted for itself and others acting on its
# behalf a paid-up, nonexclusive, irrevocable, worldwide license in the Software
# to reproduce, distribute copies to the public, prepare derivative works, and
# perform publicly and display publicly, and to permit other to do so. 
# 
# 


## Basic sanity
if [ -z "$SINGULARITY_libexecdir" ]; then
    echo "Could not identify the Singularity libexecdir."
    exit 1
fi

## Load functions
if [ -f "$SINGULARITY_libexecdir/singularity/functions" ]; then
    . "$SINGULARITY_libexecdir/singularity/functions"
else
    echo "Error loading functions: $SINGULARITY_libexecdir/singularity/functions"
    exit 1
fi

if [ ! -d "${SINGULARITY_MOUNTPOINT}" ]; then
    message ERROR "The mount point does not exist: ${SINGULARITY_MOUNTPOINT}\n"
    ABORT 255
fi

if [ ! -d "${SINGULARITY_MOUNTPOINT}/.singularity.d" ]; then
    message ERROR "The Singularity metadata directory does not exist in image\n"
    ABORT 255
fi

SINGULARITY_ROOTFS=${SINGULARITY_MOUNTPOINT}
export SINGULARITY_MOUNTPOINT SINGULARITY_INSPECT_LABELS SINGULARITY_INSPECT_DEFFILE SINGULARITY_INSPECT_RUNSCRIPT SINGULARITY_INSPECT_TEST SINGULARITY_INSPECT_ENVIRONMENT SINGULARITY_ROOTFS SINGULARITY_PRINT_STRUCTURED

<<<<<<< HEAD
eval_abort "$SINGULARITY_libexecdir/singularity/python/helpers/json/inspect.py"
=======
if [ -n "${SINGULARITY_INSPECT_LABELS:-}" ]; then
    if [ -f "$SINGULARITY_MOUNTPOINT/.singularity.d/labels.json" ]; then
        echo
        cat "$SINGULARITY_MOUNTPOINT/.singularity.d/labels.json"
        echo
    else
        echo '{ "SINGULARITY_LABELS": null }'
    fi
fi

if [ -n "${SINGULARITY_INSPECT_DEFFILE:-}" ]; then
    if [ -f "$SINGULARITY_MOUNTPOINT/.singularity.d/Singularity" ]; then
        echo
        cat "$SINGULARITY_MOUNTPOINT/.singularity.d/Singularity"
        echo
    else
        message ERROR "This container does not include the bootstrap definition\n"
    fi
fi

if [ -n "${SINGULARITY_INSPECT_RUNSCRIPT:-}" ]; then
    if [ -f "$SINGULARITY_MOUNTPOINT/.singularity.d/runscript" ]; then
        echo
        cat "$SINGULARITY_MOUNTPOINT/.singularity.d/runscript"
        echo
    else
        message ERROR "This container does not have any runscript defined\n"
    fi
fi

if [ -n "${SINGULARITY_INSPECT_TEST:-}" ]; then
    if [ -f "$SINGULARITY_MOUNTPOINT/.singularity.d/test" ]; then
        echo
        cat "$SINGULARITY_MOUNTPOINT/.singularity.d/test"
        echo
    else
        message ERROR "This container does not have any tests defined\n"
    fi
fi

if [ -n "${SINGULARITY_INSPECT_ENVIRONMENT:-}" ]; then
    if [ -f "$SINGULARITY_MOUNTPOINT/.singularity.d/environment" ]; then
        echo
        cat "$SINGULARITY_MOUNTPOINT/.singularity.d/environment"
        echo
    else
        message ERROR "This container does not have any custom environment defined\n"
    fi
fi
>>>>>>> c30134ee
<|MERGE_RESOLUTION|>--- conflicted
+++ resolved
@@ -47,56 +47,4 @@
 SINGULARITY_ROOTFS=${SINGULARITY_MOUNTPOINT}
 export SINGULARITY_MOUNTPOINT SINGULARITY_INSPECT_LABELS SINGULARITY_INSPECT_DEFFILE SINGULARITY_INSPECT_RUNSCRIPT SINGULARITY_INSPECT_TEST SINGULARITY_INSPECT_ENVIRONMENT SINGULARITY_ROOTFS SINGULARITY_PRINT_STRUCTURED
 
-<<<<<<< HEAD
-eval_abort "$SINGULARITY_libexecdir/singularity/python/helpers/json/inspect.py"
-=======
-if [ -n "${SINGULARITY_INSPECT_LABELS:-}" ]; then
-    if [ -f "$SINGULARITY_MOUNTPOINT/.singularity.d/labels.json" ]; then
-        echo
-        cat "$SINGULARITY_MOUNTPOINT/.singularity.d/labels.json"
-        echo
-    else
-        echo '{ "SINGULARITY_LABELS": null }'
-    fi
-fi
-
-if [ -n "${SINGULARITY_INSPECT_DEFFILE:-}" ]; then
-    if [ -f "$SINGULARITY_MOUNTPOINT/.singularity.d/Singularity" ]; then
-        echo
-        cat "$SINGULARITY_MOUNTPOINT/.singularity.d/Singularity"
-        echo
-    else
-        message ERROR "This container does not include the bootstrap definition\n"
-    fi
-fi
-
-if [ -n "${SINGULARITY_INSPECT_RUNSCRIPT:-}" ]; then
-    if [ -f "$SINGULARITY_MOUNTPOINT/.singularity.d/runscript" ]; then
-        echo
-        cat "$SINGULARITY_MOUNTPOINT/.singularity.d/runscript"
-        echo
-    else
-        message ERROR "This container does not have any runscript defined\n"
-    fi
-fi
-
-if [ -n "${SINGULARITY_INSPECT_TEST:-}" ]; then
-    if [ -f "$SINGULARITY_MOUNTPOINT/.singularity.d/test" ]; then
-        echo
-        cat "$SINGULARITY_MOUNTPOINT/.singularity.d/test"
-        echo
-    else
-        message ERROR "This container does not have any tests defined\n"
-    fi
-fi
-
-if [ -n "${SINGULARITY_INSPECT_ENVIRONMENT:-}" ]; then
-    if [ -f "$SINGULARITY_MOUNTPOINT/.singularity.d/environment" ]; then
-        echo
-        cat "$SINGULARITY_MOUNTPOINT/.singularity.d/environment"
-        echo
-    else
-        message ERROR "This container does not have any custom environment defined\n"
-    fi
-fi
->>>>>>> c30134ee
+eval_abort "$SINGULARITY_libexecdir/singularity/python/helpers/json/inspect.py"