--- conflicted
+++ resolved
@@ -174,11 +174,7 @@
     if [ -n "${SINGULARITY_SANDBOX:-}" ]; then
 
         # Sandbox with deffile is no go.
-<<<<<<< HEAD
-        if eval is_deffile "${SINGULARITY_BUILDDEF}"; then 
-=======
         if eval is_deffile "${SINGULARITY_BUILDDEF}"; then
->>>>>>> 8c5df73b
             message ERROR "You must be the root user to sandbox from a Singularity recipe file\n"
             exit 1
 
