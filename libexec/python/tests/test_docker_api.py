'''

test_docker_api.py: Docker testing functions for Singularity in Python

Copyright (c) 2016-2017, Vanessa Sochat. All rights reserved.

"Singularity" Copyright (c) 2016, The Regents of the University of California,
through Lawrence Berkeley National Laboratory (subject to receipt of any
required approvals from the U.S. Dept. of Energy).  All rights reserved.

This software is licensed under a customized 3-clause BSD license.  Please
consult LICENSE file distributed with the sources of this project regarding
your rights to use or distribute this software.

NOTICE.  This Software was developed under funding from the U.S. Department of
Energy and the U.S. Government consequently retains certain rights. As such,
the U.S. Government has been granted for itself and others acting on its
behalf a paid-up, nonexclusive, irrevocable, worldwide license in the Software
to reproduce, distribute copies to the public, prepare derivative works, and
perform publicly and display publicly, and to permit other to do so.

'''

import os
import re
import sys
sys.path.append('..')  # noqa

from unittest import TestCase
import shutil
import tempfile

VERSION = sys.version_info[0]

print("*** PYTHON VERSION %s API TESTING START ***" % VERSION)


class TestApi(TestCase):

    def setUp(self):
        self.image = 'docker://ubuntu:latest'
        self.tmpdir = tempfile.mkdtemp()
        os.environ['SINGULARITY_ROOTFS'] = self.tmpdir
        os.mkdir('%s/.singularity.d' % self.tmpdir)
        from docker.api import DockerApiConnection
        self.client = DockerApiConnection(image=self.image)

        print("\n---START----------------------------------------")

    def tearDown(self):
        shutil.rmtree(self.tmpdir)

        print("---END------------------------------------------")

    def test_get_token(self):
        '''test_get_token will obtain a token from
           the Docker registry for a namepspace
           and repo.
        '''
        from docker.api import DockerApiConnection
        docker_image = "gcr.io/tensorflow/tensorflow:1.0.0"
        client = DockerApiConnection(image=docker_image)

        print("Case 1: Ask when we don't need token returns None")
        token = client.update_token()
        self.assertEqual(token, None)

    def test_get_manifest(self):
        '''test_get_manifest will obtain a library/repo manifest
        '''
        from docker.api import DockerApiConnection

        print("Case 1: Obtain manifest for %s/%s" % (self.client.namespace,
                                                     self.client.repo_name))

        manifest = self.client.get_manifest(old_version=True)

        # Default tag should be latest
        self.assertTrue("fsLayers" in manifest)

        # Giving a bad tag sould return error
        print("Case 3: Bad tag should print valid tags and exit")
        client = DockerApiConnection(image="ubuntu:mmm.avocado")

<<<<<<< HEAD
        # Should work for custom registries
        print("Case 4: Obtain manifest from custom registry")
        client = DockerApiConnection(image="gcr.io/tensorflow/tensorflow")
        manifest = client.get_manifest()
        self.assertTrue("fsLayers" in manifest or "layers" in manifest)

=======
>>>>>>> 62965019
    def test_get_images(self):
        '''test_get_images will obtain a list of images
        '''
        from docker.api import DockerApiConnection

        images = self.client.get_images()
        self.assertTrue(isinstance(images, list))
        self.assertTrue(len(images) > 1)

    def test_get_tags(self):
        '''test_get_tags will obtain a list of tags
        '''
        from docker.api import DockerApiConnection

        full_name = "%s/%s" % (self.client.namespace, self.client.repo_name)
        print("Case 1: Ask for tags from standard %s" % full_name)
        tags = self.client.get_tags()
        self.assertTrue(isinstance(tags, list))
        self.assertTrue(len(tags) > 1)
        ubuntu_tags = ['xenial', 'latest', 'trusty', 'yakkety']
        [self.assertTrue(x in tags) for x in ubuntu_tags]

    def test_get_layer(self):
        '''test_get_layer will download docker layers
        '''
        from docker.api import DockerApiConnection

        images = self.client.get_images()

        print("Case 1: Download an existing layer, should succeed")
        layer_file = self.client.get_layer(image_id=images[0],
                                           download_folder=self.tmpdir)
        self.assertTrue(os.path.exists(layer_file))


if __name__ == '__main__':
    unittest.main()<|MERGE_RESOLUTION|>--- conflicted
+++ resolved
@@ -82,15 +82,6 @@
         print("Case 3: Bad tag should print valid tags and exit")
         client = DockerApiConnection(image="ubuntu:mmm.avocado")
 
-<<<<<<< HEAD
-        # Should work for custom registries
-        print("Case 4: Obtain manifest from custom registry")
-        client = DockerApiConnection(image="gcr.io/tensorflow/tensorflow")
-        manifest = client.get_manifest()
-        self.assertTrue("fsLayers" in manifest or "layers" in manifest)
-
-=======
->>>>>>> 62965019
     def test_get_images(self):
         '''test_get_images will obtain a list of images
         '''
