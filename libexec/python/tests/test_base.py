'''

test_base.py: Test client initialized with python modules

Copyright (c) 2017, Vanessa Sochat. All rights reserved. 

"Singularity" Copyright (c) 2016, The Regents of the University of California,
through Lawrence Berkeley National Laboratory (subject to receipt of any
required approvals from the U.S. Dept. of Energy).  All rights reserved.
 
This software is licensed under a customized 3-clause BSD license.  Please
consult LICENSE file distributed with the sources of this project regarding
your rights to use or distribute this software.
 
NOTICE.  This Software was developed under funding from the U.S. Department of
Energy and the U.S. Government consequently retains certain rights. As such,
the U.S. Government has been granted for itself and others acting on its
behalf a paid-up, nonexclusive, irrevocable, worldwide license in the Software
to reproduce, distribute copies to the public, prepare derivative works, and
perform publicly and display publicly, and to permit other to do so. 

'''

import os
import re
import sys
import tarfile
sys.path.append('..') # directory with client

from unittest import TestCase
from base import ApiConnection
import shutil
import tempfile

VERSION = sys.version_info[0]

print("*** PYTHON VERSION %s BASE TESTING START ***" %(VERSION))

class TestShell(TestCase):

    def setUp(self):

        self.client = ApiConnection()
        
<<<<<<< HEAD
=======
        print("Case 7: Changing default registry should not use index.docker.io.")
        image_name = "meow/mix/%s:%s" %(self.repo_name,self.tag)
        digest = parse_image_uri(image_name)
        self.assertTrue(digest['registry'] == 'meow')
        self.assertTrue(digest['namespace'] == 'mix')

        print("Case 8: Custom uri should use it.")
        image_name = "catdog://meow/mix/%s:%s" %(self.repo_name,self.tag)
        digest = parse_image_uri(image_name,uri="catdog://")
        self.assertTrue(digest['registry'] == 'meow')
        self.assertTrue(digest['namespace'] == 'mix')

        print("Case 9: Registry with port with tag")
        image_name = "catdog://meow:0000/mix/%s:%s" %(self.repo_name,self.tag)
        digest = parse_image_uri(image_name,uri="catdog://")
        self.assertTrue(digest['registry'] == 'meow:0000')
        self.assertTrue(digest['namespace'] == 'mix')
        self.assertTrue(digest['repo_name'] == self.repo_name)
        self.assertTrue(digest['repo_tag'] == self.tag)

        print("Case 10: Registry with port without tag")
        image_name = "catdog://meow:0000/mix/%s" %(self.repo_name)
        digest = parse_image_uri(image_name,uri="catdog://")
        self.assertTrue(digest['registry'] == 'meow:0000')
        self.assertTrue(digest['namespace'] == 'mix')
        self.assertTrue(digest['repo_name'] == self.repo_name)
        self.assertTrue(digest['repo_tag'] == 'latest')


class TestUtils(TestCase):

    def setUp(self):
        self.tmpdir = tempfile.mkdtemp()
>>>>>>> 832b1449
        print("\n---START----------------------------------------")

    def tearDown(self):
        print("---END------------------------------------------")

    def test_client_headers(self):
        '''test_load_client will load an empty client
        '''
        
        print("Testing client default headers")
        required = ['Accept','Content-Type']
        for required_header in required:
            self.assertTrue(required_header in self.client.headers) 
        self.assertEqual(self.client.update_token(), None) 


if __name__ == '__main__':
    unittest.main()<|MERGE_RESOLUTION|>--- conflicted
+++ resolved
@@ -40,44 +40,7 @@
 
     def setUp(self):
 
-        self.client = ApiConnection()
-        
-<<<<<<< HEAD
-=======
-        print("Case 7: Changing default registry should not use index.docker.io.")
-        image_name = "meow/mix/%s:%s" %(self.repo_name,self.tag)
-        digest = parse_image_uri(image_name)
-        self.assertTrue(digest['registry'] == 'meow')
-        self.assertTrue(digest['namespace'] == 'mix')
-
-        print("Case 8: Custom uri should use it.")
-        image_name = "catdog://meow/mix/%s:%s" %(self.repo_name,self.tag)
-        digest = parse_image_uri(image_name,uri="catdog://")
-        self.assertTrue(digest['registry'] == 'meow')
-        self.assertTrue(digest['namespace'] == 'mix')
-
-        print("Case 9: Registry with port with tag")
-        image_name = "catdog://meow:0000/mix/%s:%s" %(self.repo_name,self.tag)
-        digest = parse_image_uri(image_name,uri="catdog://")
-        self.assertTrue(digest['registry'] == 'meow:0000')
-        self.assertTrue(digest['namespace'] == 'mix')
-        self.assertTrue(digest['repo_name'] == self.repo_name)
-        self.assertTrue(digest['repo_tag'] == self.tag)
-
-        print("Case 10: Registry with port without tag")
-        image_name = "catdog://meow:0000/mix/%s" %(self.repo_name)
-        digest = parse_image_uri(image_name,uri="catdog://")
-        self.assertTrue(digest['registry'] == 'meow:0000')
-        self.assertTrue(digest['namespace'] == 'mix')
-        self.assertTrue(digest['repo_name'] == self.repo_name)
-        self.assertTrue(digest['repo_tag'] == 'latest')
-
-
-class TestUtils(TestCase):
-
-    def setUp(self):
-        self.tmpdir = tempfile.mkdtemp()
->>>>>>> 832b1449
+        self.client = ApiConnection()        
         print("\n---START----------------------------------------")
 
     def tearDown(self):
