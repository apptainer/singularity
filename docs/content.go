--- conflicted
+++ resolved
@@ -204,16 +204,8 @@
 	// ~~~~~~~~~~~~~~~~~~~~~~~~~~~~~~~~~~~~~~~~~~~~~~~~~~~~~~~~~~~~~~~~~~~~~~~~~~~~
 	// key
 	// ~~~~~~~~~~~~~~~~~~~~~~~~~~~~~~~~~~~~~~~~~~~~~~~~~~~~~~~~~~~~~~~~~~~~~~~~~~~~
-<<<<<<< HEAD
-	KeyUse string = `key [key options...] <subcommand>`
-
-	// keys : for the hidden `keys` command
-	KeysUse  string = `keys [keys options...] <subcommand>`
+	KeyUse   string = `key [key options...] <subcommand>`
 	KeyShort string = `Manage OpenPGP keys`
-=======
-	KeyUse   string = `key [key options...] <subcommand>`
-	KeyShort string = `Manage OpenPGP key stores`
->>>>>>> ddc27491
 	KeyLong  string = `
   The 'key' command allows you to manage local OpenPGP key stores by creating
   a new store and new key pairs. You can also list available keys from the
@@ -224,6 +216,9 @@
 
   $ singularity help key newpair
   $ singularity key list --help`
+
+	// keys : for the hidden `keys` command
+	KeysUse string = `keys [keys options...] <subcommand>`
 
 	// ~~~~~~~~~~~~~~~~~~~~~~~~~~~~~~~~~~~~~~~~~~~~~~~~~~~~~~~~~~~~~~~~~~~~~~~~~~~~
 	// key import
