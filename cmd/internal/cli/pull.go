// Copyright (c) 2018-2019, Sylabs Inc. All rights reserved.
// This software is licensed under a 3-clause BSD license. Please consult the
// LICENSE.md file distributed with the sources of this project regarding your
// rights to use or distribute this software.

package cli

import (
	"bufio"
	"fmt"
	"io"
	"os"
	"os/signal"
	"strings"
	"syscall"

	"github.com/spf13/cobra"
	"github.com/sylabs/singularity/docs"
	"github.com/sylabs/singularity/internal/pkg/client/cache"
	"github.com/sylabs/singularity/internal/pkg/libexec"
	scs "github.com/sylabs/singularity/internal/pkg/remote"
	"github.com/sylabs/singularity/internal/pkg/sylog"
	"github.com/sylabs/singularity/internal/pkg/util/uri"
	"github.com/sylabs/singularity/pkg/build/types"
	client "github.com/sylabs/singularity/pkg/client/library"
	"github.com/sylabs/singularity/pkg/signing"
)

const (
	// LibraryProtocol holds the sylabs cloud library base URI
	// for more info refer to https://cloud.sylabs.io/library
	LibraryProtocol = "library"
	// ShubProtocol holds singularity hub base URI
	// for more info refer to https://singularity-hub.org/
	ShubProtocol = "shub"
	// HTTPProtocol holds the remote http base URI
	HTTPProtocol = "http"
	// HTTPSProtocol holds the remote https base URI
	HTTPSProtocol = "https"
)

var (
	// PullLibraryURI holds the base URI to a Sylabs library API instance
	PullLibraryURI string
	// PullImageName holds the name to be given to the pulled image
<<<<<<< HEAD
	PullImageName       string
=======
	PullImageName string
	// KeyServerURL server URL
	KeyServerURL string
	// unauthenticatedPull when true; wont ask to keep a unsigned container after pulling it
>>>>>>> c7206b25
	unauthenticatedPull bool
)

func init() {
	PullCmd.Flags().SetInterspersed(false)

	PullCmd.Flags().StringVar(&PullLibraryURI, "library", "https://library.sylabs.io", "the library to pull from")
	PullCmd.Flags().SetAnnotation("library", "envkey", []string{"LIBRARY"})

	PullCmd.Flags().BoolVarP(&force, "force", "F", false, "overwrite an image file if it exists")
	PullCmd.Flags().SetAnnotation("force", "envkey", []string{"FORCE"})

	PullCmd.Flags().BoolVarP(&unauthenticatedPull, "allow-unauthenticated", "U", false, "dont check if the container is signed")
<<<<<<< HEAD
	PullCmd.Flags().SetAnnotation("allow-unauthenticated", "envkey", []string{"ALLOW-UNAUTHENTICATED"})
=======
	PullCmd.Flags().SetAnnotation("allow-unauthenticated", "envkey", []string{"ALLOW_UNAUTHENTICATED"})
>>>>>>> c7206b25

	PullCmd.Flags().StringVar(&PullImageName, "name", "", "specify a custom image name")
	PullCmd.Flags().Lookup("name").Hidden = true
	PullCmd.Flags().SetAnnotation("name", "envkey", []string{"NAME"})

	PullCmd.Flags().StringVar(&tmpDir, "tmpdir", "", "specify a temporary directory to use for build")
	PullCmd.Flags().Lookup("tmpdir").Hidden = true
	PullCmd.Flags().SetAnnotation("tmpdir", "envkey", []string{"TMPDIR"})

	PullCmd.Flags().BoolVar(&noHTTPS, "nohttps", false, "do NOT use HTTPS, for communicating with local docker registry")
	PullCmd.Flags().SetAnnotation("nohttps", "envkey", []string{"NOHTTPS"})

	PullCmd.Flags().AddFlag(actionFlags.Lookup("docker-username"))
	PullCmd.Flags().AddFlag(actionFlags.Lookup("docker-password"))
	PullCmd.Flags().AddFlag(actionFlags.Lookup("docker-login"))

	PullCmd.Flags().AddFlag(BuildCmd.Flags().Lookup("no-cleanup"))

	SingularityCmd.AddCommand(PullCmd)
}

// PullCmd singularity pull
var PullCmd = &cobra.Command{
	DisableFlagsInUseLine: true,
	Args:                  cobra.RangeArgs(1, 2),
	PreRun:                sylabsToken,
	Run:                   pullRun,
	Use:                   docs.PullUse,
	Short:                 docs.PullShort,
	Long:                  docs.PullLong,
	Example:               docs.PullExample,
}

func pullRun(cmd *cobra.Command, args []string) {
	i := len(args) - 1 // uri is stored in args[len(args)-1]
	transport, ref := uri.Split(args[i])
	if ref == "" {
		sylog.Fatalf("bad uri %s", args[i])
	}

	var name string
	if PullImageName == "" {
		name = args[0]
		if len(args) == 1 {
			if transport == "" {
				name = uri.GetName("library://" + args[i])
			} else {
				name = uri.GetName(args[i]) // TODO: If not library/shub & no name specified, simply put to cache
			}
		}
	} else {
		name = PullImageName
	}

	// monitor for OS signals and remove invalid file
	c := make(chan os.Signal)
	signal.Notify(c, os.Interrupt, syscall.SIGTERM)
	go func(fileName string) {
		<-c
		sylog.Debugf("Removing incomplete file because of receiving Termination signal")
		os.Remove(fileName)
		os.Exit(1)
	}(name)

	switch transport {
	case LibraryProtocol, "":
		if !force {
			if _, err := os.Stat(name); err == nil {
				sylog.Fatalf("image file already exists - will not overwrite")
			}
		}

		handlePullFlags(cmd)

		libraryImage, err := client.GetImage(PullLibraryURI, authToken, args[i])
		if err != nil {
			sylog.Fatalf("While getting image info: %v", err)
		}

		var imageName string
		if transport == "" {
			imageName = uri.GetName("library://" + args[i])
		} else {
			imageName = uri.GetName(args[i])
		}
		imagePath := cache.LibraryImage(libraryImage.Hash, imageName)
		if exists, err := cache.LibraryImageExists(libraryImage.Hash, imageName); err != nil {
			sylog.Fatalf("unable to check if %v exists: %v", imagePath, err)
		} else if !exists {
			sylog.Infof("Downloading library image")
			if err = client.DownloadImage(imagePath, args[i], PullLibraryURI, true, authToken); err != nil {
				sylog.Fatalf("unable to Download Image: %v", err)
			}

			if cacheFileHash, err := client.ImageHash(imagePath); err != nil {
				sylog.Fatalf("Error getting ImageHash: %v", err)
			} else if cacheFileHash != libraryImage.Hash {
				sylog.Fatalf("Cached File Hash(%s) and Expected Hash(%s) does not match", cacheFileHash, libraryImage.Hash)
			}
		}

		// Perms are 777 *prior* to umask
		dstFile, err := os.OpenFile(name, os.O_CREATE|os.O_TRUNC|os.O_WRONLY, 0777)
		if err != nil {
			sylog.Fatalf("%v\n", err)
		}
		defer dstFile.Close()

		srcFile, err := os.OpenFile(imagePath, os.O_RDONLY, 0444)
		if err != nil {
			sylog.Fatalf("%v\n", err)
		}
		defer srcFile.Close()

		// Copy SIF from cache
		_, err = io.Copy(dstFile, srcFile)
		if err != nil {
			sylog.Fatalf("%v\n", err)
		}

		// check if we pulled from the library, if so; is it signed?
<<<<<<< HEAD
		if len(PullLibraryURI) >= 1 && !unauthenticatedPull {
			imageSigned, err := signing.IsSigned(name, "https://keys.sylabs.io", 0, false, authToken, false)
			if err != nil {
				// warning message will be: ("Unable to verify the container (test.sif): %v", err)
=======
		if PullLibraryURI != "" && !unauthenticatedPull {
			imageSigned, err := signing.IsSigned(name, KeyServerURL, 0, false, authToken, force)
			if err != nil {
				// err will be: "unable to verify container: %v", err
>>>>>>> c7206b25
				sylog.Warningf("%v", err)
			}
			// if container is not signed, print a warning
			if !imageSigned {
<<<<<<< HEAD
				sylog.Warningf("This image is not signed, and thus its contents cannot be verified.")
				fmt.Fprintf(os.Stderr, "Pulled container (%v) is **NOT** signed! Do you wish to proceed? [N/y] ", name)
=======
				fmt.Fprintf(os.Stderr, "This image is not signed, and thus its contents cannot be verified.\n")
				fmt.Fprintf(os.Stderr, "Do you wish to proceed? [N/y] ")
>>>>>>> c7206b25
				reader := bufio.NewReader(os.Stdin)
				input, err := reader.ReadString('\n')
				if err != nil {
					sylog.Fatalf("Error parsing input: %s", err)
				}
				if val := strings.Compare(strings.ToLower(input), "y\n"); val != 0 {
					fmt.Fprintf(os.Stderr, "Aborting.\n")
<<<<<<< HEAD
					err := os.Remove(name)
					if err != nil {
						// not ideal to delete the container on the spot...
						sylog.Fatalf("Unable to delete container: %v", err)
						os.Exit(255)
					}
					os.Exit(3)
=======
					// not ideal to delete the container on the spot...
					err := os.Remove(name)
					if err != nil {
						sylog.Fatalf("Unabel to delete the container: %v", err)
					}
>>>>>>> c7206b25
				}
			}
		} else {
			sylog.Warningf("Skipping container verification")
		}

	case ShubProtocol:
		libexec.PullShubImage(name, args[i], force, noHTTPS)
	case HTTPProtocol, HTTPSProtocol:
		libexec.PullNetImage(name, args[i], force)
	default:
		authConf, err := makeDockerCredentials(cmd)
		if err != nil {
			sylog.Fatalf("While creating Docker credentials: %v", err)
		}

		libexec.PullOciImage(name, args[i], types.Options{
			TmpDir:           tmpDir,
			Force:            force,
			NoHTTPS:          noHTTPS,
			DockerAuthConfig: authConf,
			NoCleanUp:        noCleanUp,
		})
	}
}

func handlePullFlags(cmd *cobra.Command) {
	// if we can load config and if default endpoint is set, use that
	// otherwise fall back on regular authtoken and URI behavior
	endpoint, err := sylabsRemote(remoteConfig)
	if err == scs.ErrNoDefault {
		sylog.Warningf("No default remote in use, falling back to: %v", PullLibraryURI)
		KeyServerURL = "https://keys.sylabs.io"
		sylog.Debugf("using default key server url: %v", KeyServerURL)
		return
	} else if err != nil {
		sylog.Fatalf("Unable to load remote configuration: %v", err)
	}

	authToken = endpoint.Token
	if !cmd.Flags().Lookup("library").Changed {
		uri, err := endpoint.GetServiceURI("library")
		if err != nil {
			sylog.Fatalf("Unable to get library service URI: %v", err)
		}
		PullLibraryURI = uri
	}
}<|MERGE_RESOLUTION|>--- conflicted
+++ resolved
@@ -43,14 +43,10 @@
 	// PullLibraryURI holds the base URI to a Sylabs library API instance
 	PullLibraryURI string
 	// PullImageName holds the name to be given to the pulled image
-<<<<<<< HEAD
-	PullImageName       string
-=======
 	PullImageName string
 	// KeyServerURL server URL
 	KeyServerURL string
 	// unauthenticatedPull when true; wont ask to keep a unsigned container after pulling it
->>>>>>> c7206b25
 	unauthenticatedPull bool
 )
 
@@ -64,11 +60,7 @@
 	PullCmd.Flags().SetAnnotation("force", "envkey", []string{"FORCE"})
 
 	PullCmd.Flags().BoolVarP(&unauthenticatedPull, "allow-unauthenticated", "U", false, "dont check if the container is signed")
-<<<<<<< HEAD
-	PullCmd.Flags().SetAnnotation("allow-unauthenticated", "envkey", []string{"ALLOW-UNAUTHENTICATED"})
-=======
 	PullCmd.Flags().SetAnnotation("allow-unauthenticated", "envkey", []string{"ALLOW_UNAUTHENTICATED"})
->>>>>>> c7206b25
 
 	PullCmd.Flags().StringVar(&PullImageName, "name", "", "specify a custom image name")
 	PullCmd.Flags().Lookup("name").Hidden = true
@@ -190,28 +182,16 @@
 		}
 
 		// check if we pulled from the library, if so; is it signed?
-<<<<<<< HEAD
-		if len(PullLibraryURI) >= 1 && !unauthenticatedPull {
-			imageSigned, err := signing.IsSigned(name, "https://keys.sylabs.io", 0, false, authToken, false)
-			if err != nil {
-				// warning message will be: ("Unable to verify the container (test.sif): %v", err)
-=======
 		if PullLibraryURI != "" && !unauthenticatedPull {
 			imageSigned, err := signing.IsSigned(name, KeyServerURL, 0, false, authToken, force)
 			if err != nil {
 				// err will be: "unable to verify container: %v", err
->>>>>>> c7206b25
 				sylog.Warningf("%v", err)
 			}
 			// if container is not signed, print a warning
 			if !imageSigned {
-<<<<<<< HEAD
-				sylog.Warningf("This image is not signed, and thus its contents cannot be verified.")
-				fmt.Fprintf(os.Stderr, "Pulled container (%v) is **NOT** signed! Do you wish to proceed? [N/y] ", name)
-=======
 				fmt.Fprintf(os.Stderr, "This image is not signed, and thus its contents cannot be verified.\n")
 				fmt.Fprintf(os.Stderr, "Do you wish to proceed? [N/y] ")
->>>>>>> c7206b25
 				reader := bufio.NewReader(os.Stdin)
 				input, err := reader.ReadString('\n')
 				if err != nil {
@@ -219,21 +199,11 @@
 				}
 				if val := strings.Compare(strings.ToLower(input), "y\n"); val != 0 {
 					fmt.Fprintf(os.Stderr, "Aborting.\n")
-<<<<<<< HEAD
-					err := os.Remove(name)
-					if err != nil {
-						// not ideal to delete the container on the spot...
-						sylog.Fatalf("Unable to delete container: %v", err)
-						os.Exit(255)
-					}
-					os.Exit(3)
-=======
 					// not ideal to delete the container on the spot...
 					err := os.Remove(name)
 					if err != nil {
 						sylog.Fatalf("Unabel to delete the container: %v", err)
 					}
->>>>>>> c7206b25
 				}
 			}
 		} else {
