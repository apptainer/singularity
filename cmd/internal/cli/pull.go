--- conflicted
+++ resolved
@@ -208,66 +208,6 @@
 	case LibraryProtocol, "":
 		handlePullFlags(cmd)
 
-<<<<<<< HEAD
-		libraryImage, err := client.GetImage(PullLibraryURI, authToken, args[i])
-		if err != nil {
-			sylog.Fatalf("While getting image info: %v", err)
-		}
-
-		var imageName string
-		if transport == "" {
-			imageName = uri.GetName("library://" + args[i])
-		} else {
-			imageName = uri.GetName(args[i])
-		}
-
-		// Create a cache handle, which will provide access to an existing cache
-		// or create a new cache based on the current configuration.
-		c, err := cache.NewHandle()
-		if c == nil || err != nil {
-			sylog.Fatalf("Unable to create cache object")
-		}
-
-		imagePath, err := c.LibraryImage(libraryImage.Hash, imageName)
-		if err != nil {
-			sylog.Fatalf("Unable to get library cache's data")
-		}
-
-		exists, err := c.LibraryImageExists(libraryImage.Hash, imageName)
-		if err != nil {
-			sylog.Fatalf("unable to check if %v exists: %v", imagePath, err)
-		}
-		if !exists {
-			sylog.Infof("Downloading library image")
-			if err = client.DownloadImage(imagePath, args[i], PullLibraryURI, true, authToken); err != nil {
-				sylog.Fatalf("unable to Download Image: %v", err)
-			}
-
-			if cacheFileHash, err := client.ImageHash(imagePath); err != nil {
-				sylog.Fatalf("Error getting ImageHash: %v", err)
-			} else if cacheFileHash != libraryImage.Hash {
-				sylog.Fatalf("Cached File Hash(%s) and Expected Hash(%s) does not match", cacheFileHash, libraryImage.Hash)
-			}
-		}
-
-		// Perms are 777 *prior* to umask
-		dstFile, err := os.OpenFile(name, os.O_CREATE|os.O_TRUNC|os.O_WRONLY, 0777)
-		if err != nil {
-			sylog.Fatalf("%v\n", err)
-		}
-		defer dstFile.Close()
-
-		srcFile, err := os.OpenFile(imagePath, os.O_RDONLY, 0444)
-		if err != nil {
-			sylog.Fatalf("%v\n", err)
-		}
-		defer srcFile.Close()
-
-		// Copy SIF from cache
-		_, err = io.Copy(dstFile, srcFile)
-		if err != nil {
-			sylog.Fatalf("%v\n", err)
-=======
 		err := singularity.LibraryPull(name, ref, transport, args[i], PullLibraryURI, KeyServerURL, authToken, force, unauthenticatedPull)
 		if err == singularity.ErrLibraryUnsigned {
 			exitStat = 1
@@ -275,7 +215,6 @@
 			exitStat = 10
 		} else if err != nil {
 			sylog.Fatalf("While pulling library image: %v", err)
->>>>>>> 816e114d
 		}
 	case ShubProtocol:
 		err := shub.DownloadImage(name, args[i], force, noHTTPS)
@@ -316,100 +255,6 @@
 	os.Exit(exitStat)
 }
 
-<<<<<<< HEAD
-// TODO: This should be a external function
-func downloadOciImage(name, imageURI string, cmd *cobra.Command) {
-	if !force {
-		if _, err := os.Stat(name); err == nil {
-			sylog.Fatalf("Image file already exists - will not overwrite")
-		}
-	}
-
-	authConf, err := makeDockerCredentials(cmd)
-	if err != nil {
-		sylog.Fatalf("While creating Docker credentials: %v", err)
-	}
-
-	sysCtx := &ocitypes.SystemContext{
-		OCIInsecureSkipTLSVerify:    noHTTPS,
-		DockerInsecureSkipTLSVerify: noHTTPS,
-		DockerAuthConfig:            authConf,
-	}
-
-	sum, err := ociclient.ImageSHA(imageURI, sysCtx)
-	if err != nil {
-		sylog.Fatalf("Failed to get checksum for %s: %s", imageURI, err)
-	}
-
-	imgName := uri.GetName(imageURI)
-	// Create a cache handle, which will provide access to an existing cache
-	// or create a new cache based on the current configuration.
-	c, err := cache.NewHandle()
-	if c == nil || err != nil {
-		sylog.Fatalf("Unable to create cache object")
-	}
-
-	cachedImgPath, err := c.OciTempImage(sum, imgName)
-	if err != nil {
-		sylog.Fatalf("Unable to get image's data from OCI temp cache")
-	}
-
-	exists, err := c.OciTempExists(sum, imgName)
-	if err != nil {
-		sylog.Fatalf("Unable to check if %s exists: %s", imgName, err)
-	}
-	if !exists {
-		sylog.Infof("Converting OCI blobs to SIF format")
-		if err := convertDockerToSIF(imageURI, cachedImgPath, tmpDir, noHTTPS, authConf); err != nil {
-			sylog.Fatalf("%v", err)
-		}
-	} else {
-		sylog.Infof("Using cached image")
-	}
-
-	// Perms are 777 *prior* to umask
-	dstFile, err := os.OpenFile(name, os.O_CREATE|os.O_TRUNC|os.O_WRONLY, 0777)
-	if err != nil {
-		sylog.Fatalf("Unable to open file for writing: %s: %v\n", name, err)
-	}
-	defer dstFile.Close()
-
-	srcFile, err := os.Open(cachedImgPath)
-	if err != nil {
-		sylog.Fatalf("Unable to open file for reading: %s: %v\n", name, err)
-	}
-	defer srcFile.Close()
-
-	// Copy SIF from cache
-	_, err = io.Copy(dstFile, srcFile)
-	if err != nil {
-		sylog.Fatalf("Failed while copying files: %v\n", err)
-	}
-}
-
-func convertDockerToSIF(image, cachedImgPath, tmpDir string, noHTTPS bool, authConf *ocitypes.DockerAuthConfig) error {
-	b, err := build.NewBuild(
-		image,
-		build.Config{
-			Dest:   cachedImgPath,
-			Format: "sif",
-			Opts: types.Options{
-				TmpDir:           tmpDir,
-				NoTest:           true,
-				NoHTTPS:          noHTTPS,
-				DockerAuthConfig: authConf,
-			},
-		},
-	)
-	if err != nil {
-		return fmt.Errorf("Unable to create new build: %v", err)
-	}
-
-	return b.Full()
-}
-
-=======
->>>>>>> 816e114d
 func handlePullFlags(cmd *cobra.Command) {
 	// if we can load config and if default endpoint is set, use that
 	// otherwise fall back on regular authtoken and URI behavior
