// Copyright (c) 2018-2019, Sylabs Inc. All rights reserved.
// This software is licensed under a 3-clause BSD license. Please consult the
// LICENSE.md file distributed with the sources of this project regarding your
// rights to use or distribute this software.

package cli

import (
	"os"
	"os/signal"
	"path/filepath"
	"syscall"

	"github.com/spf13/cobra"
	"github.com/sylabs/singularity/docs"
	"github.com/sylabs/singularity/internal/app/singularity"
	ociclient "github.com/sylabs/singularity/internal/pkg/client/oci"
	scs "github.com/sylabs/singularity/internal/pkg/remote"
	"github.com/sylabs/singularity/internal/pkg/sylog"
	"github.com/sylabs/singularity/internal/pkg/util/uri"
	net "github.com/sylabs/singularity/pkg/client/net"
	"github.com/sylabs/singularity/pkg/cmdline"
)

const (
	// LibraryProtocol holds the sylabs cloud library base URI,
	// for more info refer to https://cloud.sylabs.io/library.
	LibraryProtocol = "library"
	// ShubProtocol holds singularity hub base URI,
	// for more info refer to https://singularity-hub.org/
	ShubProtocol = "shub"
	// HTTPProtocol holds the remote http base URI.
	HTTPProtocol = "http"
	// HTTPSProtocol holds the remote https base URI.
	HTTPSProtocol = "https"
	// OrasProtocol holds the oras URI.
	OrasProtocol = "oras"
)

var (
	// pullLibraryURI holds the base URI to a Sylabs library API instance.
	pullLibraryURI string
	// pullImageName holds the name to be given to the pulled image.
	pullImageName string
	// keyServerURL server URL.
	keyServerURL = "https://keys.sylabs.io"
	// unauthenticatedPull when true; wont ask to keep a unsigned container after pulling it.
	unauthenticatedPull bool
	// pullDir is the path that the containers will be pulled to, if set.
	pullDir string
)

// --library
var pullLibraryURIFlag = cmdline.Flag{
	ID:           "pullLibraryURIFlag",
	Value:        &pullLibraryURI,
	DefaultValue: "https://library.sylabs.io",
	Name:         "library",
	Usage:        "download images from the provided library",
	EnvKeys:      []string{"LIBRARY"},
}

// -F|--force
var pullForceFlag = cmdline.Flag{
	ID:           "pullForceFlag",
	Value:        &force,
	DefaultValue: false,
	Name:         "force",
	ShortHand:    "F",
	Usage:        "overwrite an image file if it exists",
	EnvKeys:      []string{"FORCE"},
}

// --name
var pullNameFlag = cmdline.Flag{
	ID:           "pullNameFlag",
	Value:        &pullImageName,
	DefaultValue: "",
	Name:         "name",
	Hidden:       true,
	Usage:        "specify a custom image name",
	EnvKeys:      []string{"PULL_NAME"},
}

// --dir
var pullDirFlag = cmdline.Flag{
	ID:           "pullDirFlag",
	Value:        &pullDir,
	DefaultValue: "",
	Name:         "dir",
	Usage:        "download images to the specific directory",
	EnvKeys:      []string{"PULLDIR", "PULLFOLDER"},
}

// --disable-cache
var pullDisableCacheFlag = cmdline.Flag{
	ID:           "pullDisableCacheFlag",
	Value:        &disableCache,
	DefaultValue: false,
	Name:         "disable-cache",
	Usage:        "dont use cached images/blobs and dont create them",
	EnvKeys:      []string{"DISABLE_CACHE"},
}

// --tmpdir
var pullTmpdirFlag = cmdline.Flag{
	ID:           "pullTmpdirFlag",
	Value:        &tmpDir,
	DefaultValue: "",
	Hidden:       true,
	Name:         "tmpdir",
	Usage:        "specify a temporary directory to use for build",
	EnvKeys:      []string{"TMPDIR"},
}

// --nohttps
var pullNoHTTPSFlag = cmdline.Flag{
	ID:           "pullNoHTTPSFlag",
	Value:        &noHTTPS,
	DefaultValue: false,
	Name:         "nohttps",
	Usage:        "do NOT use HTTPS with the docker:// transport (useful for local docker registries without a certificate)",
	EnvKeys:      []string{"NOHTTPS"},
}

// -U|--allow-unsigned
var pullAllowUnsignedFlag = cmdline.Flag{
	ID:           "pullAllowUnauthenticatedFlag",
	Value:        &unauthenticatedPull,
	DefaultValue: false,
	Name:         "allow-unsigned",
	ShortHand:    "U",
	Usage:        "do not require a signed container",
	Deprecated: `now affects only warning messages, in future will be deleted.
Pull command no longer exits with an error code in case of unsigned image, only prints warning.`,
	EnvKeys: []string{"ALLOW_UNSIGNED"},
}

// --allow-unauthenticated
var pullAllowUnauthenticatedFlag = cmdline.Flag{
	ID:           "pullAllowUnauthenticatedFlag",
	Value:        &unauthenticatedPull,
	DefaultValue: false,
	Name:         "allow-unauthenticated",
	ShortHand:    "",
	Usage:        "do not require a signed container",
	EnvKeys:      []string{"ALLOW_UNAUTHENTICATED"},
	Hidden:       true,
}

func init() {
	cmdManager.RegisterCmd(PullCmd)

	cmdManager.RegisterFlagForCmd(&pullForceFlag, PullCmd)
	cmdManager.RegisterFlagForCmd(&pullLibraryURIFlag, PullCmd)
	cmdManager.RegisterFlagForCmd(&pullNameFlag, PullCmd)
	cmdManager.RegisterFlagForCmd(&pullNoHTTPSFlag, PullCmd)
	cmdManager.RegisterFlagForCmd(&pullTmpdirFlag, PullCmd)
	cmdManager.RegisterFlagForCmd(&pullDisableCacheFlag, PullCmd)
	cmdManager.RegisterFlagForCmd(&pullDirFlag, PullCmd)

	cmdManager.RegisterFlagForCmd(&actionDockerUsernameFlag, PullCmd)
	cmdManager.RegisterFlagForCmd(&actionDockerPasswordFlag, PullCmd)
	cmdManager.RegisterFlagForCmd(&actionDockerLoginFlag, PullCmd)

	cmdManager.RegisterFlagForCmd(&buildNoCleanupFlag, PullCmd)
	cmdManager.RegisterFlagForCmd(&pullAllowUnsignedFlag, PullCmd)
	cmdManager.RegisterFlagForCmd(&pullAllowUnauthenticatedFlag, PullCmd)
}

// PullCmd singularity pull
var PullCmd = &cobra.Command{
	DisableFlagsInUseLine: true,
	Args:                  cobra.RangeArgs(1, 2),
	PreRun:                sylabsToken,
	Run:                   pullRun,
	Use:                   docs.PullUse,
	Short:                 docs.PullShort,
	Long:                  docs.PullLong,
	Example:               docs.PullExample,
}

func pullRun(cmd *cobra.Command, args []string) {
	imgCache := getCacheHandle()
	if imgCache == nil {
		sylog.Fatalf("Failed to create an image cache handle")
	}

	i := len(args) - 1 // uri is stored in args[len(args)-1]
	transport, ref := uri.Split(args[i])
	if ref == "" {
		sylog.Fatalf("Bad URI %s", args[i])
	}

	name := pullImageName
	if name == "" {
		name = args[0]
		if len(args) == 1 {
			if transport == "" {
				name = uri.GetName("library://" + args[i])
			} else {
				name = uri.GetName(args[i]) // TODO: If not library/shub & no name specified, simply put to cache
			}
		}
	}

	if pullDir != "" {
		name = filepath.Join(pullDir, name)
	}

	// monitor for OS signals and remove invalid file
	c := make(chan os.Signal)
	signal.Notify(c, os.Interrupt, syscall.SIGTERM)
	go func(fileName string) {
		<-c
		sylog.Debugf("Removing incomplete file because of receiving Termination signal")
		os.Remove(fileName)
		os.Exit(1)
	}(name)

	switch transport {
	case LibraryProtocol, "":
		handlePullFlags(cmd)
<<<<<<< HEAD
		err := singularity.LibraryPull(imgCache, name, ref, transport, args[i], PullLibraryURI, KeyServerURL, authToken, force, unauthenticatedPull, disableCache)
		if err != nil && err != singularity.ErrLibraryPullUnsigned {
=======
		err := singularity.LibraryPull(imgCache, name, args[i], pullLibraryURI, keyServerURL, authToken, force, unauthenticatedPull, disableCache)
		if err == singularity.ErrLibraryPullUnsigned {
			os.Exit(10)
		}
		if err != nil {
>>>>>>> 7fba06da
			sylog.Fatalf("While pulling library image: %v", err)
		}
	case ShubProtocol:
		err := singularity.PullShub(imgCache, name, args[i], force, noHTTPS, disableCache)
		if err != nil {
			sylog.Fatalf("While pulling shub image: %v\n", err)
		}
	case OrasProtocol:
		ociAuth, err := makeDockerCredentials(cmd)
		if err != nil {
			sylog.Fatalf("Unable to make docker oci credentials: %s", err)
		}

		err = singularity.OrasPull(imgCache, name, ref, force, ociAuth)
		if err != nil {
			sylog.Fatalf("While pulling image from oci registry: %v", err)
		}
	case HTTPProtocol, HTTPSProtocol:
		err := net.DownloadImage(name, args[i], force)
		if err != nil {
			sylog.Fatalf("While pulling from image from http(s): %v\n", err)
		}
	case ociclient.IsSupported(transport):
		ociAuth, err := makeDockerCredentials(cmd)
		if err != nil {
			sylog.Fatalf("While creating Docker credentials: %v", err)
		}

		err = singularity.OciPull(imgCache, name, args[i], tmpDir, ociAuth, force, noHTTPS, disableCache)
		if err != nil {
			sylog.Fatalf("While making image from oci registry: %v", err)
		}
	default:
		sylog.Fatalf("Unsupported transport type: %s", transport)
	}
}

func handlePullFlags(cmd *cobra.Command) {
	// if we can load config and if default endpoint is set, use that
	// otherwise fall back on regular authtoken and URI behavior
	endpoint, err := sylabsRemote(remoteConfig)
	if err == scs.ErrNoDefault {
		sylog.Warningf("No default remote in use, falling back to: %v", pullLibraryURI)
		sylog.Debugf("Using default key server url: %v", keyServerURL)
		return
	}
	if err != nil {
		sylog.Fatalf("Unable to load remote configuration: %v", err)
	}

	authToken = endpoint.Token
	if !cmd.Flags().Lookup("library").Changed {
		libraryURI, err := endpoint.GetServiceURI("library")
		if err != nil {
			sylog.Fatalf("Unable to get library service URI: %v", err)
		}
		pullLibraryURI = libraryURI
	}

	keystoreURI, err := endpoint.GetServiceURI("keystore")
	if err != nil {
		sylog.Warningf("Unable to get library service URI: %v, defaulting to %s.", err, keyServerURL)
		return
	}
	keyServerURL = keystoreURI
}<|MERGE_RESOLUTION|>--- conflicted
+++ resolved
@@ -23,37 +23,37 @@
 )
 
 const (
-	// LibraryProtocol holds the sylabs cloud library base URI,
-	// for more info refer to https://cloud.sylabs.io/library.
+	// LibraryProtocol holds the sylabs cloud library base URI
+	// for more info refer to https://cloud.sylabs.io/library
 	LibraryProtocol = "library"
-	// ShubProtocol holds singularity hub base URI,
+	// ShubProtocol holds singularity hub base URI
 	// for more info refer to https://singularity-hub.org/
 	ShubProtocol = "shub"
-	// HTTPProtocol holds the remote http base URI.
+	// HTTPProtocol holds the remote http base URI
 	HTTPProtocol = "http"
-	// HTTPSProtocol holds the remote https base URI.
+	// HTTPSProtocol holds the remote https base URI
 	HTTPSProtocol = "https"
-	// OrasProtocol holds the oras URI.
+	// OrasProtocol holds the oras URI
 	OrasProtocol = "oras"
 )
 
 var (
-	// pullLibraryURI holds the base URI to a Sylabs library API instance.
-	pullLibraryURI string
-	// pullImageName holds the name to be given to the pulled image.
-	pullImageName string
-	// keyServerURL server URL.
-	keyServerURL = "https://keys.sylabs.io"
-	// unauthenticatedPull when true; wont ask to keep a unsigned container after pulling it.
+	// PullLibraryURI holds the base URI to a Sylabs library API instance
+	PullLibraryURI string
+	// PullImageName holds the name to be given to the pulled image
+	PullImageName string
+	// KeyServerURL server URL
+	KeyServerURL = "https://keys.sylabs.io"
+	// unauthenticatedPull when true; wont ask to keep a unsigned container after pulling it
 	unauthenticatedPull bool
-	// pullDir is the path that the containers will be pulled to, if set.
-	pullDir string
+	// PullDir is the path that the containers will be pulled to, if set
+	PullDir string
 )
 
 // --library
 var pullLibraryURIFlag = cmdline.Flag{
 	ID:           "pullLibraryURIFlag",
-	Value:        &pullLibraryURI,
+	Value:        &PullLibraryURI,
 	DefaultValue: "https://library.sylabs.io",
 	Name:         "library",
 	Usage:        "download images from the provided library",
@@ -74,7 +74,7 @@
 // --name
 var pullNameFlag = cmdline.Flag{
 	ID:           "pullNameFlag",
-	Value:        &pullImageName,
+	Value:        &PullImageName,
 	DefaultValue: "",
 	Name:         "name",
 	Hidden:       true,
@@ -85,7 +85,7 @@
 // --dir
 var pullDirFlag = cmdline.Flag{
 	ID:           "pullDirFlag",
-	Value:        &pullDir,
+	Value:        &PullDir,
 	DefaultValue: "",
 	Name:         "dir",
 	Usage:        "download images to the specific directory",
@@ -131,9 +131,7 @@
 	Name:         "allow-unsigned",
 	ShortHand:    "U",
 	Usage:        "do not require a signed container",
-	Deprecated: `now affects only warning messages, in future will be deleted.
-Pull command no longer exits with an error code in case of unsigned image, only prints warning.`,
-	EnvKeys: []string{"ALLOW_UNSIGNED"},
+	EnvKeys:      []string{"ALLOW_UNSIGNED"},
 }
 
 // --allow-unauthenticated
@@ -181,19 +179,21 @@
 }
 
 func pullRun(cmd *cobra.Command, args []string) {
+	// We get a handle for the current image cache
 	imgCache := getCacheHandle()
 	if imgCache == nil {
-		sylog.Fatalf("Failed to create an image cache handle")
-	}
-
+		sylog.Fatalf("failed to create an image cache handle")
+	}
+
+	exitStat := 0
 	i := len(args) - 1 // uri is stored in args[len(args)-1]
 	transport, ref := uri.Split(args[i])
 	if ref == "" {
-		sylog.Fatalf("Bad URI %s", args[i])
-	}
-
-	name := pullImageName
-	if name == "" {
+		sylog.Fatalf("bad uri %s", args[i])
+	}
+
+	var name string
+	if PullImageName == "" {
 		name = args[0]
 		if len(args) == 1 {
 			if transport == "" {
@@ -202,10 +202,12 @@
 				name = uri.GetName(args[i]) // TODO: If not library/shub & no name specified, simply put to cache
 			}
 		}
-	}
-
-	if pullDir != "" {
-		name = filepath.Join(pullDir, name)
+	} else {
+		name = PullImageName
+	}
+
+	if PullDir != "" {
+		name = filepath.Join(PullDir, name)
 	}
 
 	// monitor for OS signals and remove invalid file
@@ -221,16 +223,8 @@
 	switch transport {
 	case LibraryProtocol, "":
 		handlePullFlags(cmd)
-<<<<<<< HEAD
 		err := singularity.LibraryPull(imgCache, name, ref, transport, args[i], PullLibraryURI, KeyServerURL, authToken, force, unauthenticatedPull, disableCache)
 		if err != nil && err != singularity.ErrLibraryPullUnsigned {
-=======
-		err := singularity.LibraryPull(imgCache, name, args[i], pullLibraryURI, keyServerURL, authToken, force, unauthenticatedPull, disableCache)
-		if err == singularity.ErrLibraryPullUnsigned {
-			os.Exit(10)
-		}
-		if err != nil {
->>>>>>> 7fba06da
 			sylog.Fatalf("While pulling library image: %v", err)
 		}
 	case ShubProtocol:
@@ -266,6 +260,7 @@
 	default:
 		sylog.Fatalf("Unsupported transport type: %s", transport)
 	}
+	os.Exit(exitStat)
 }
 
 func handlePullFlags(cmd *cobra.Command) {
@@ -273,27 +268,26 @@
 	// otherwise fall back on regular authtoken and URI behavior
 	endpoint, err := sylabsRemote(remoteConfig)
 	if err == scs.ErrNoDefault {
-		sylog.Warningf("No default remote in use, falling back to: %v", pullLibraryURI)
-		sylog.Debugf("Using default key server url: %v", keyServerURL)
+		sylog.Warningf("No default remote in use, falling back to: %v", PullLibraryURI)
+		sylog.Debugf("using default key server url: %v", KeyServerURL)
 		return
-	}
-	if err != nil {
+	} else if err != nil {
 		sylog.Fatalf("Unable to load remote configuration: %v", err)
 	}
 
 	authToken = endpoint.Token
 	if !cmd.Flags().Lookup("library").Changed {
-		libraryURI, err := endpoint.GetServiceURI("library")
+		uri, err := endpoint.GetServiceURI("library")
 		if err != nil {
 			sylog.Fatalf("Unable to get library service URI: %v", err)
 		}
-		pullLibraryURI = libraryURI
-	}
-
-	keystoreURI, err := endpoint.GetServiceURI("keystore")
+		PullLibraryURI = uri
+	}
+
+	uri, err := endpoint.GetServiceURI("keystore")
 	if err != nil {
-		sylog.Warningf("Unable to get library service URI: %v, defaulting to %s.", err, keyServerURL)
+		sylog.Warningf("Unable to get library service URI: %v, defaulting to %s.", err, KeyServerURL)
 		return
 	}
-	keyServerURL = keystoreURI
+	KeyServerURL = uri
 }