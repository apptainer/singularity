// Copyright (c) 2018-2019, Sylabs Inc. All rights reserved.
// This software is licensed under a 3-clause BSD license. Please consult the
// LICENSE.md file distributed with the sources of this project regarding your
// rights to use or distribute this software.

package cli

import (
	"context"
	"fmt"
	"os"

	"github.com/spf13/cobra"
	"github.com/sylabs/singularity/internal/pkg/build"
	"github.com/sylabs/singularity/internal/pkg/build/remotebuilder"
	scs "github.com/sylabs/singularity/internal/pkg/remote"
	"github.com/sylabs/singularity/internal/pkg/sylog"
	"github.com/sylabs/singularity/pkg/build/types"
)

func run(cmd *cobra.Command, args []string) {
	buildFormat := "sif"
	if sandbox {
		buildFormat = "sandbox"
	}

	dest := args[0]
	spec := args[1]

	// check if target collides with existing file
	if ok := checkBuildTarget(dest, update); !ok {
		os.Exit(1)
	}

	if remote {
		handleRemoteBuildFlags(cmd)

		// Submiting a remote build requires a valid authToken
		if authToken == "" {
			sylog.Fatalf("Unable to submit build job: %v", authWarning)
		}

		def, err := definitionFromSpec(spec)
		if err != nil {
			sylog.Fatalf("Unable to build from %s: %v", spec, err)
		}

		b, err := remotebuilder.New(dest, libraryURL, def, detached, force, builderURL, authToken)
		if err != nil {
			sylog.Fatalf("Failed to create builder: %v", err)
		}
		err = b.Build(context.TODO())
		if err != nil {
			sylog.Fatalf("While performing build: %v", err)
		}
	} else {
		err := checkSections()
		if err != nil {
			sylog.Fatalf(err.Error())
		}

		authConf, err := makeDockerCredentials(cmd)
		if err != nil {
			sylog.Fatalf("While creating Docker credentials: %v", err)
		}

		// parse definition to determine build source
		def, err := build.MakeDef(spec, false)
		if err != nil {
			sylog.Fatalf("Unable to build from %s: %v", spec, err)
		}

		// only resolve remote endpoints if library is the build source
		if def.Header["bootstrap"] == "library" {
			handleBuildFlags(cmd)
		}

		b, err := build.NewBuild(
			spec,
<<<<<<< HEAD
			dest,
			buildFormat,
			libraryURL,
			authToken,
			types.Options{
				TmpDir:           tmpDir,
				Update:           update,
				Force:            force,
				Sections:         sections,
				NoTest:           noTest,
				NoHTTPS:          noHTTPS,
				NoCleanUp:        noCleanUp,
				DockerAuthConfig: authConf,
			},
			AllowUnauthenticatedBuild)
=======
			build.Config{
				Dest:      dest,
				Format:    buildFormat,
				NoCleanUp: noCleanUp,
				Opts: types.Options{
					TmpDir:           tmpDir,
					Update:           update,
					Force:            force,
					Sections:         sections,
					NoTest:           noTest,
					NoHTTPS:          noHTTPS,
					LibraryURL:       libraryURL,
					LibraryAuthToken: authToken,
					DockerAuthConfig: authConf,
				},
			})
>>>>>>> 63de85f6
		if err != nil {
			sylog.Fatalf("Unable to create build: %v", err)
		}

		if err = b.Full(); err != nil {
			sylog.Fatalf("While performing build: %v", err)
		}
	}
}

func checkSections() error {
	var all, none bool
	for _, section := range sections {
		if section == "none" {
			none = true
		}
		if section == "all" {
			all = true
		}
	}

	if all && len(sections) > 1 {
		return fmt.Errorf("Section specification error: Cannot have all and any other option")
	}
	if none && len(sections) > 1 {
		return fmt.Errorf("Section specification error: Cannot have none and any other option")
	}

	return nil
}

// standard builds should just warn and fall back to CLI default if we cannot resolve library URL
func handleBuildFlags(cmd *cobra.Command) {
	// if we can load config and if default endpoint is set, use that
	// otherwise fall back on regular authtoken and URI behavior
	endpoint, err := sylabsRemote(remoteConfig)
	if err == scs.ErrNoDefault {
		sylog.Warningf("No default remote in use, falling back to %v", libraryURL)
		return
	} else if err != nil {
		sylog.Fatalf("Unable to load remote configuration: %v", err)
	}

	authToken = endpoint.Token
	if !cmd.Flags().Lookup("library").Changed {
		uri, err := endpoint.GetServiceURI("library")
		if err == nil {
			libraryURL = uri
		} else if err != nil {
			sylog.Warningf("Unable to get library service URI: %v", err)
		}
	}
}<|MERGE_RESOLUTION|>--- conflicted
+++ resolved
@@ -77,23 +77,6 @@
 
 		b, err := build.NewBuild(
 			spec,
-<<<<<<< HEAD
-			dest,
-			buildFormat,
-			libraryURL,
-			authToken,
-			types.Options{
-				TmpDir:           tmpDir,
-				Update:           update,
-				Force:            force,
-				Sections:         sections,
-				NoTest:           noTest,
-				NoHTTPS:          noHTTPS,
-				NoCleanUp:        noCleanUp,
-				DockerAuthConfig: authConf,
-			},
-			AllowUnauthenticatedBuild)
-=======
 			build.Config{
 				Dest:      dest,
 				Format:    buildFormat,
@@ -109,8 +92,8 @@
 					LibraryAuthToken: authToken,
 					DockerAuthConfig: authConf,
 				},
-			})
->>>>>>> 63de85f6
+			},
+			AllowUnauthenticatedBuild)
 		if err != nil {
 			sylog.Fatalf("Unable to create build: %v", err)
 		}
