--- conflicted
+++ resolved
@@ -122,12 +122,7 @@
 		return "", err
 	}
 
-<<<<<<< HEAD
-	imageName := uri.GetName(u)
-=======
 	imageName := uri.GetName("library://" + imageRef)
-	imagePath := cache.LibraryImage(libraryImage.Hash, imageName)
->>>>>>> 816e114d
 
 	// Create a cache handle, which will provide access to an existing cache
 	// or create a new cache based on the current configuration.
