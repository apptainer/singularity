// Copyright (c) 2018-2019, Sylabs Inc. All rights reserved.
// This software is licensed under a 3-clause BSD license. Please consult the
// LICENSE.md file distributed with the sources of this project regarding your
// rights to use or distribute this software.

package cli

import (
	"fmt"
	"os"
	"strings"

	ocitypes "github.com/containers/image/types"
	"github.com/spf13/cobra"
	"github.com/sylabs/singularity/docs"
	"github.com/sylabs/singularity/internal/pkg/build"
	"github.com/sylabs/singularity/internal/pkg/client/cache"
	ociclient "github.com/sylabs/singularity/internal/pkg/client/oci"
	"github.com/sylabs/singularity/internal/pkg/libexec"
	"github.com/sylabs/singularity/internal/pkg/plugin"
	scs "github.com/sylabs/singularity/internal/pkg/remote"
	"github.com/sylabs/singularity/internal/pkg/sylog"
	"github.com/sylabs/singularity/internal/pkg/util/uri"
	"github.com/sylabs/singularity/pkg/build/types"
	library "github.com/sylabs/singularity/pkg/client/library"
)

const (
	defaultPath = "/bin:/usr/bin:/sbin:/usr/sbin:/usr/local/bin:/usr/local/sbin"
)

func init() {
	initializePlugins()
	actionCmds := []*cobra.Command{
		ExecCmd,
		ShellCmd,
		RunCmd,
		TestCmd,
	}

	for _, cmd := range actionCmds {
		for _, flagName := range platformActionFlags {
			cmd.Flags().AddFlag(actionFlags.Lookup(flagName))
		}

		plugin.AddFlagHooks(cmd.Flags())

		if cmd == ShellCmd {
			cmd.Flags().AddFlag(actionFlags.Lookup("shell"))
			cmd.Flags().AddFlag(actionFlags.Lookup("syos"))
		}
		cmd.Flags().SetInterspersed(false)

	}

	SingularityCmd.AddCommand(ExecCmd)
	SingularityCmd.AddCommand(ShellCmd)
	SingularityCmd.AddCommand(RunCmd)
	SingularityCmd.AddCommand(TestCmd)
}

// actionPreRun will run replaceURIWithImage and will also do the proper path unsetting
func actionPreRun(cmd *cobra.Command, args []string) {
	// backup user PATH
	userPath := strings.Join([]string{os.Getenv("PATH"), defaultPath}, ":")

	os.Setenv("USER_PATH", userPath)
	os.Setenv("PATH", defaultPath)

	replaceURIWithImage(cmd, args)
}

func handleOCI(cmd *cobra.Command, u string) (string, error) {
	authConf, err := makeDockerCredentials(cmd)
	if err != nil {
		sylog.Fatalf("While creating Docker credentials: %v", err)
	}

	sysCtx := &ocitypes.SystemContext{
		OCIInsecureSkipTLSVerify:    noHTTPS,
		DockerInsecureSkipTLSVerify: noHTTPS,
		DockerAuthConfig:            authConf,
	}

	sum, err := ociclient.ImageSHA(u, sysCtx)
	if err != nil {
		return "", fmt.Errorf("failed to get SHA of %v: %v", u, err)
	}

	name := uri.GetName(u)
	imgabs := cache.OciTempImage(sum, name)

	if exists, err := cache.OciTempExists(sum, name); err != nil {
		return "", fmt.Errorf("unable to check if %v exists: %v", imgabs, err)
	} else if !exists {
		sylog.Infof("Converting OCI blobs to SIF format")
<<<<<<< HEAD
		b, err := build.NewBuild(u, imgabs, "sif", "", "", types.Options{TmpDir: tmpDir, NoTest: true, NoHTTPS: noHTTPS, DockerAuthConfig: authConf}, AllowUnauthenticatedBuild)
=======
		b, err := build.NewBuild(
			u,
			build.Config{
				Dest:   imgabs,
				Format: "sif",
				Opts: types.Options{
					TmpDir:           tmpDir,
					NoTest:           true,
					NoHTTPS:          noHTTPS,
					DockerAuthConfig: authConf,
				},
			},
		)
>>>>>>> 63de85f6
		if err != nil {
			return "", fmt.Errorf("unable to create new build: %v", err)
		}

		if err := b.Full(); err != nil {
			return "", fmt.Errorf("unable to build: %v", err)
		}

		sylog.Verbosef("Image cached as SIF at %s", imgabs)
	}

	return imgabs, nil
}

func handleLibrary(u, libraryURL string) (string, error) {
	libraryImage, err := library.GetImage(libraryURL, authToken, u)
	if err != nil {
		return "", err
	}

	imageName := uri.GetName(u)
	imagePath := cache.LibraryImage(libraryImage.Hash, imageName)

	if exists, err := cache.LibraryImageExists(libraryImage.Hash, imageName); err != nil {
		return "", fmt.Errorf("unable to check if %v exists: %v", imagePath, err)
	} else if !exists {
		sylog.Infof("Downloading library image")
		if err = library.DownloadImage(imagePath, u, libraryURL, true, authToken); err != nil {
			return "", fmt.Errorf("unable to Download Image: %v", err)
		}

		if cacheFileHash, err := library.ImageHash(imagePath); err != nil {
			return "", fmt.Errorf("Error getting ImageHash: %v", err)
		} else if cacheFileHash != libraryImage.Hash {
			return "", fmt.Errorf("Cached File Hash(%s) and Expected Hash(%s) does not match", cacheFileHash, libraryImage.Hash)
		}
	}

	return imagePath, nil
}

func handleShub(u string) (string, error) {
	imageName := uri.GetName(u)
	imagePath := cache.ShubImage("hash", imageName)

	exists, err := cache.ShubImageExists("hash", imageName)
	if err != nil {
		return "", fmt.Errorf("unable to check if %v exists: %v", imagePath, err)
	}
	if !exists {
		sylog.Infof("Downloading shub image")
		libexec.PullShubImage(imagePath, u, true, noHTTPS)
	} else {
		sylog.Verbosef("Use image from cache")
	}

	return imagePath, nil
}

func handleNet(u string) (string, error) {
	refParts := strings.Split(u, "/")
	imageName := refParts[len(refParts)-1]
	imagePath := cache.NetImage("hash", imageName)

	exists, err := cache.NetImageExists("hash", imageName)
	if err != nil {
		return "", fmt.Errorf("unable to check if %v exists: %v", imagePath, err)
	}
	if !exists {
		sylog.Infof("Downloading network image")
		libexec.PullNetImage(imagePath, u, true)
	} else {
		sylog.Verbosef("Use image from cache")
	}

	return imagePath, nil
}

func replaceURIWithImage(cmd *cobra.Command, args []string) {
	// If args[0] is not transport:ref (ex. instance://...) formatted return, not a URI
	t, _ := uri.Split(args[0])
	if t == "instance" || t == "" {
		return
	}

	var image string
	var err error

	switch t {
	case uri.Library:
		sylabsToken(cmd, args) // Fetch Auth Token for library access

		image, err = handleLibrary(args[0], handleActionRemote(cmd))
	case uri.Shub:
		image, err = handleShub(args[0])
	case ociclient.IsSupported(t):
		image, err = handleOCI(cmd, args[0])
	case uri.HTTP:
		image, err = handleNet(args[0])
	case uri.HTTPS:
		image, err = handleNet(args[0])
	default:
		sylog.Fatalf("Unsupported transport type: %s", t)
	}

	if err != nil {
		sylog.Fatalf("Unable to handle %s uri: %v", args[0], err)
	}

	args[0] = image
}

// setVM will set the --vm option if needed by other options
func setVM(cmd *cobra.Command) {
	// check if --vm-ram or --vm-cpu changed from default value
	for _, flagName := range []string{"vm-ram", "vm-cpu"} {
		if flag := cmd.Flag(flagName); flag != nil && flag.Changed {
			// this option requires the VM setting to be enabled
			cmd.Flags().Set("vm", "true")
			return
		}
	}

	// since --syos is a boolean, it cannot be added to the above list
	if IsSyOS && !VM {
		// let the user know that passing --syos implictly enables --vm
		sylog.Warningf("The --syos option requires a virtual machine, automatically enabling --vm option.")
		cmd.Flags().Set("vm", "true")
	}
}

// returns url for library and sets auth token based on remote config
// defaults to https://library.sylabs.io
func handleActionRemote(cmd *cobra.Command) string {
	defaultURI := "https://library.sylabs.io"

	// if we can load config and if default endpoint is set, use that
	// otherwise fall back on regular authtoken and URI behavior
	endpoint, err := sylabsRemote(remoteConfig)
	if err == scs.ErrNoDefault {
		sylog.Warningf("No default remote in use, falling back to %v", defaultURI)
		return defaultURI
	} else if err != nil {
		sylog.Fatalf("Unable to load remote configuration: %v", err)
	}

	authToken = endpoint.Token
	endpointURI, err := endpoint.GetServiceURI("library")
	if err != nil {
		sylog.Warningf("Unable to get library service URI: %v", err)
		return defaultURI
	}
	return endpointURI
}

// ExecCmd represents the exec command
var ExecCmd = &cobra.Command{
	DisableFlagsInUseLine: true,
	TraverseChildren:      true,
	Args:                  cobra.MinimumNArgs(2),
	PreRun:                actionPreRun,
	Run: func(cmd *cobra.Command, args []string) {
		a := append([]string{"/.singularity.d/actions/exec"}, args[1:]...)
		setVM(cmd)
		if VM {
			execVM(cmd, args[0], a)
			return
		}
		execStarter(cmd, args[0], a, "")
	},

	Use:     docs.ExecUse,
	Short:   docs.ExecShort,
	Long:    docs.ExecLong,
	Example: docs.ExecExamples,
}

// ShellCmd represents the shell command
var ShellCmd = &cobra.Command{
	DisableFlagsInUseLine: true,
	TraverseChildren:      true,
	Args:                  cobra.MinimumNArgs(1),
	PreRun:                actionPreRun,
	Run: func(cmd *cobra.Command, args []string) {
		a := []string{"/.singularity.d/actions/shell"}
		setVM(cmd)
		if VM {
			execVM(cmd, args[0], a)
			return
		}
		execStarter(cmd, args[0], a, "")
	},

	Use:     docs.ShellUse,
	Short:   docs.ShellShort,
	Long:    docs.ShellLong,
	Example: docs.ShellExamples,
}

// RunCmd represents the run command
var RunCmd = &cobra.Command{
	DisableFlagsInUseLine: true,
	TraverseChildren:      true,
	Args:                  cobra.MinimumNArgs(1),
	PreRun:                actionPreRun,
	Run: func(cmd *cobra.Command, args []string) {
		a := append([]string{"/.singularity.d/actions/run"}, args[1:]...)
		setVM(cmd)
		if VM {
			execVM(cmd, args[0], a)
			return
		}
		execStarter(cmd, args[0], a, "")
	},

	Use:     docs.RunUse,
	Short:   docs.RunShort,
	Long:    docs.RunLong,
	Example: docs.RunExamples,
}

// TestCmd represents the test command
var TestCmd = &cobra.Command{
	DisableFlagsInUseLine: true,
	TraverseChildren:      true,
	Args:                  cobra.MinimumNArgs(1),
	PreRun:                actionPreRun,
	Run: func(cmd *cobra.Command, args []string) {
		a := append([]string{"/.singularity.d/actions/test"}, args[1:]...)
		setVM(cmd)
		if VM {
			execVM(cmd, args[0], a)
			return
		}
		execStarter(cmd, args[0], a, "")
	},

	Use:     docs.RunTestUse,
	Short:   docs.RunTestShort,
	Long:    docs.RunTestLong,
	Example: docs.RunTestExample,
}<|MERGE_RESOLUTION|>--- conflicted
+++ resolved
@@ -94,9 +94,6 @@
 		return "", fmt.Errorf("unable to check if %v exists: %v", imgabs, err)
 	} else if !exists {
 		sylog.Infof("Converting OCI blobs to SIF format")
-<<<<<<< HEAD
-		b, err := build.NewBuild(u, imgabs, "sif", "", "", types.Options{TmpDir: tmpDir, NoTest: true, NoHTTPS: noHTTPS, DockerAuthConfig: authConf}, AllowUnauthenticatedBuild)
-=======
 		b, err := build.NewBuild(
 			u,
 			build.Config{
@@ -108,9 +105,9 @@
 					NoHTTPS:          noHTTPS,
 					DockerAuthConfig: authConf,
 				},
+				AllowUnauthenticatedBuild,
 			},
 		)
->>>>>>> 63de85f6
 		if err != nil {
 			return "", fmt.Errorf("unable to create new build: %v", err)
 		}
