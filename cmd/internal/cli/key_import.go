--- conflicted
+++ resolved
@@ -12,12 +12,6 @@
 	"github.com/sylabs/singularity/docs"
 	"github.com/sylabs/singularity/internal/pkg/sylog"
 	"github.com/sylabs/singularity/pkg/sypgp"
-<<<<<<< HEAD
-	"golang.org/x/crypto/openpgp"
-	"golang.org/x/crypto/openpgp/armor"
-	"golang.org/x/crypto/openpgp/errors"
-=======
->>>>>>> a1c0fb88
 )
 
 func init() {
@@ -26,147 +20,15 @@
 
 // KeyImportCmd is `singularity key (or keys) import` and imports a local key into the singularity key store.
 var KeyImportCmd = &cobra.Command{
-	Args: cobra.ExactArgs(1),
+	Args:                  cobra.ExactArgs(1),
 	DisableFlagsInUseLine: true,
 	PreRun:                sylabsToken,
 	Run:                   importRun,
-<<<<<<< HEAD
-	Use:                   docs.KeyImportUse,
-	Short:                 docs.KeyImportShort,
-	Long:                  docs.KeyImportLong,
-	Example:               docs.KeyImportExample,
-}
-
-func doKeyImportCmd(path string) error {
-	var fingerprint [20]byte
-	// PublicKeyType is the armor type for a PGP public key.
-	var PublicKeyType = "PGP PUBLIC KEY BLOCK"
-
-	// PrivateKeyType is the armor type for a PGP private key.
-	var PrivateKeyType = "PGP PRIVATE KEY BLOCK"
-
-	// Open the file to check if this corresponds to a private or public key
-	f, err := os.Open(path)
-	if err != nil {
-		return err
-	}
-	defer f.Close()
-
-	// If the block does not correspond to any of public ot private type return error
-	block, err := armor.Decode(f)
-	if err != nil {
-		return err
-	}
-
-	if block.Type != PublicKeyType && block.Type != PrivateKeyType {
-		return errors.InvalidArgumentError("expected public or private key block, got: " + block.Type)
-	}
-
-	//case on public key import
-	if block.Type == PublicKeyType {
-		// Load the local public keys as entitylist
-		publicEntityList, err := sypgp.LoadPubKeyring()
-		if err != nil {
-			return err
-		}
-		//Load the public key as an entitylist
-		pathEntityList, err := sypgp.LoadKeyringFromFile(path)
-		if err != nil {
-			return err
-		}
-		// Get local keystore (where the key will be stored)
-		publicFilePath, err := os.OpenFile(sypgp.PublicPath(), os.O_APPEND|os.O_CREATE|os.O_WRONLY, 0600)
-		if err != nil {
-			return err
-		}
-		defer publicFilePath.Close()
-
-		// Go through the keystore checking for the given fingerprint
-		for _, pathEntity := range pathEntityList {
-			isInStore := false
-			fingerprint = pathEntity.PrimaryKey.Fingerprint
-
-			for _, publicEntity := range publicEntityList {
-				if pathEntity.PrimaryKey.KeyId == publicEntity.PrimaryKey.KeyId {
-					isInStore = true
-					// Verify that this key has already been added
-					break
-				}
-			}
-			if !isInStore {
-				if err = pathEntity.Serialize(publicFilePath); err != nil {
-					return err
-				}
-				fmt.Printf("Key with fingerprint %0X added succesfully to the keystore\n", fingerprint)
-			} else {
-				fmt.Printf("The key you want to add with fingerprint %0X already belongs to the keystore\n", fingerprint)
-			}
-		}
-	} else {
-		// Case on private key import
-		if block.Type == PrivateKeyType {
-
-			// Load the local private keys as entitylist
-			privateEntityList, err := sypgp.LoadPrivKeyring()
-			if err != nil {
-				return err
-			}
-			// Load the private key as an entitylist
-			pathEntityList, err := sypgp.LoadKeyringFromFile(path)
-			if err != nil {
-				return err
-			}
-			// Get local keystore (where the key will be stored)
-			secretFilePath, err := os.OpenFile(sypgp.SecretPath(), os.O_APPEND|os.O_CREATE|os.O_WRONLY, 0600)
-			if err != nil {
-				return err
-			}
-			defer secretFilePath.Close()
-
-			// Go through the keystore checking for the given fingerprint
-			for _, pathEntity := range pathEntityList {
-				isInStore := false
-				fingerprint = pathEntity.PrimaryKey.Fingerprint
-
-				for _, privateEntity := range privateEntityList {
-					if privateEntity.PrimaryKey.Fingerprint == fingerprint {
-						isInStore = true
-						break
-					}
-
-				}
-
-				if !isInStore {
-
-					e := &openpgp.Entity{
-						PrimaryKey: pathEntity.PrimaryKey,
-						PrivateKey: pathEntity.PrivateKey,
-					}
-
-					if err = pathEntity.Serialize(secretFilePath); err != nil {
-						return err
-					}
-
-					if err = e.SerializePrivate(secretFilePath, nil); err != nil {
-						return err
-					}
-					fmt.Printf("Key with fingerprint %0X added succesfully to the keystore\n", fingerprint)
-				} else {
-					fmt.Printf("The key you want to add with fingerprint %0X already belongs to the keystore\n", fingerprint)
-				}
-			}
-
-		}
-	}
-
-	return nil
-=======
 
 	Use:     docs.KeyImportUse,
 	Short:   docs.KeyImportShort,
 	Long:    docs.KeyImportLong,
 	Example: docs.KeyImportExample,
->>>>>>> a1c0fb88
 }
 
 func importRun(cmd *cobra.Command, args []string) {
