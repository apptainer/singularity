--- conflicted
+++ resolved
@@ -21,7 +21,18 @@
 	"github.com/sylabs/singularity/internal/pkg/sylog"
 )
 
-<<<<<<< HEAD
+// KeyNewPairCmd is 'singularity key newpair' and generate a new OpenPGP key pair
+var KeyNewPairCmd = &cobra.Command{
+	Args:                  cobra.ExactArgs(0),
+	DisableFlagsInUseLine: true,
+	PreRun:                sylabsToken,
+	Run: func(cmd *cobra.Command, args []string) {
+		keyring := sypgp.NewHandle("")
+		handleKeyNewPairEndpoint()
+
+		if _, err := keyring.GenKeyPair(keyServerURI, authToken, keyNewpairBitLength); err != nil {
+			sylog.Errorf("creating newpair failed: %v", err)
+			os.Exit(2)
 var (
 	keyNewPairName     string
 	KeyNewPairNameFlag = &cmdline.Flag{
@@ -153,20 +164,6 @@
 		c, err := interactive.AskQuestion("Enter optional comment (e.g., development keys) : ")
 		if err != nil {
 			return nil, err
-=======
-// KeyNewPairCmd is 'singularity key newpair' and generate a new OpenPGP key pair
-var KeyNewPairCmd = &cobra.Command{
-	Args:                  cobra.ExactArgs(0),
-	DisableFlagsInUseLine: true,
-	PreRun:                sylabsToken,
-	Run: func(cmd *cobra.Command, args []string) {
-		keyring := sypgp.NewHandle("")
-		handleKeyNewPairEndpoint()
-
-		if _, err := keyring.GenKeyPair(keyServerURI, authToken, keyNewpairBitLength); err != nil {
-			sylog.Errorf("creating newpair failed: %v", err)
-			os.Exit(2)
->>>>>>> ef2fc28d
 		}
 		genOpts.Comment = c
 	}
