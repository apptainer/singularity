--- conflicted
+++ resolved
@@ -6,15 +6,8 @@
 package cli
 
 import (
-<<<<<<< HEAD
-	"bufio"
 	"fmt"
 	"os"
-	"strings"
-=======
-	"fmt"
-	"os"
->>>>>>> c7206b25
 
 	"github.com/spf13/cobra"
 	"github.com/sylabs/singularity/docs"
@@ -22,20 +15,14 @@
 	"github.com/sylabs/singularity/internal/pkg/sylog"
 	client "github.com/sylabs/singularity/pkg/client/library"
 	"github.com/sylabs/singularity/pkg/signing"
-<<<<<<< HEAD
-=======
 	"github.com/sylabs/singularity/pkg/sypgp"
->>>>>>> c7206b25
 )
 
 var (
 	// PushLibraryURI holds the base URI to a Sylabs library API instance
 	PushLibraryURI string
 
-<<<<<<< HEAD
-=======
 	// unauthenticatedPush when true; will never ask to push a unsigned container
->>>>>>> c7206b25
 	unauthenticatedPush bool
 )
 
@@ -46,11 +33,7 @@
 	PushCmd.Flags().SetAnnotation("library", "envkey", []string{"LIBRARY"})
 
 	PushCmd.Flags().BoolVarP(&unauthenticatedPush, "allow-unauthenticated", "U", false, "dont check if the container is signed")
-<<<<<<< HEAD
-	PushCmd.Flags().SetAnnotation("allow-unauthenticated", "envkey", []string{"ALLOW-UNAUTHENTICATED"})
-=======
 	PushCmd.Flags().SetAnnotation("allow-unauthenticated", "envkey", []string{"ALLOW_UNAUTHENTICATED"})
->>>>>>> c7206b25
 
 	SingularityCmd.AddCommand(PushCmd)
 }
@@ -67,31 +50,13 @@
 		if authToken != "" {
 			if !unauthenticatedPush {
 				// check if the container is signed
-<<<<<<< HEAD
-				imageSigned, err := signing.IsSigned(args[0], "", 0, false, authToken, true)
-				if err != nil {
-					// warning message will be: ("Unable to verify the container (test.sif): %v", err)
-=======
 				imageSigned, err := signing.IsSigned(args[0], "https://keys.sylabs.io", 0, false, authToken, true)
 				if err != nil {
 					// err will be: "unable to verify container: %v", err
->>>>>>> c7206b25
 					sylog.Warningf("%v", err)
 				}
 				// if its not signed, print a warning
 				if !imageSigned {
-<<<<<<< HEAD
-					sylog.Infof("TIP: Learn how to sign your own containers here : https://www.sylabs.io/guides/3.0/user-guide/signNverify.html")
-					fmt.Fprintf(os.Stderr, "\n")
-					sylog.Warningf("Your container is **NOT** signed! You REALLY should sign your container before pushing!")
-					fmt.Fprintf(os.Stderr, "Do you really want to continue? [N/y] ")
-					reader := bufio.NewReader(os.Stdin)
-					input, err := reader.ReadString('\n')
-					if err != nil {
-						sylog.Fatalf("Error parsing input: %s", err)
-					}
-					if val := strings.Compare(strings.ToLower(input), "y\n"); val != 0 {
-=======
 					sylog.Infof("TIP: Learn how to sign your own containers here : https://www.sylabs.io/docs/")
 					fmt.Fprintf(os.Stderr, "\n")
 					fmt.Printf("Your container is **NOT** signed! You REALLY should sign your container before pushing!\n")
@@ -100,7 +65,6 @@
 						sylog.Fatalf("Unable to parse user input: %v", err)
 					}
 					if reps == "" || reps != "y" && reps != "Y" {
->>>>>>> c7206b25
 						fmt.Fprintf(os.Stderr, "Stoping upload.\n")
 						os.Exit(3)
 					}
