// Copyright (c) 2018-2019, Sylabs Inc. All rights reserved.
// This software is licensed under a 3-clause BSD license. Please consult the
// LICENSE.md file distributed with the sources of this project regarding your
// rights to use or distribute this software.

package cli

import (
	"fmt"
	"os"

	"github.com/spf13/cobra"
	"github.com/sylabs/singularity/docs"
	scs "github.com/sylabs/singularity/internal/pkg/remote"
	"github.com/sylabs/singularity/internal/pkg/sylog"
	client "github.com/sylabs/singularity/pkg/client/library"
	"github.com/sylabs/singularity/pkg/signing"
)

var (
	// PushLibraryURI holds the base URI to a Sylabs library API instance
	PushLibraryURI string

	// unauthenticatedPush when true; will never ask to push a unsigned container
	unauthenticatedPush bool
)

func init() {
	PushCmd.Flags().SetInterspersed(false)

	PushCmd.Flags().StringVar(&PushLibraryURI, "library", "https://library.sylabs.io", "the library to push to")
	PushCmd.Flags().SetAnnotation("library", "envkey", []string{"LIBRARY"})

	PushCmd.Flags().BoolVarP(&unauthenticatedPush, "allow-unsigned", "U", false, "do not require a signed container")
	PushCmd.Flags().SetAnnotation("allow-unsigned", "envkey", []string{"ALLOW_UNSIGNED"})

	SingularityCmd.AddCommand(PushCmd)
}

// PushCmd singularity push
var PushCmd = &cobra.Command{
	DisableFlagsInUseLine: true,
	Args:                  cobra.ExactArgs(2),
	PreRun:                sylabsToken,
	Run: func(cmd *cobra.Command, args []string) {
		handlePushFlags(cmd)

		// Push to library requires a valid authToken
		if authToken != "" {
			if _, err := os.Stat(args[0]); os.IsNotExist(err) {
				sylog.Fatalf("Unable to open: %v: %v", args[0], err)
			}
			if !unauthenticatedPush {
				// check if the container is signed
				imageSigned, err := signing.IsSigned(args[0], KeyServerURL, 0, false, authToken, true)
				if err != nil {
					// err will be: "unable to verify container: %v", err
					sylog.Warningf("%v", err)
				}
				// if its not signed, print a warning
				if !imageSigned {
					sylog.Infof("TIP: Learn how to sign your own containers here : https://www.sylabs.io/docs/")
<<<<<<< HEAD
					fmt.Fprintf(os.Stderr, "\nUnable to verify Your container! You REALLY should sign your container before pushing!\n")
					fmt.Fprintf(os.Stderr, "Stoping upload.\n")
=======
					fmt.Fprintf(os.Stderr, "\nUnable to verify your container! You REALLY should sign your container before pushing!\n")
					fmt.Fprintf(os.Stderr, "Stopping upload.\n")
>>>>>>> b50f8b2d
					os.Exit(3)
				}
			} else {
				sylog.Warningf("Skipping container verifying")
			}

			err := client.UploadImage(args[0], args[1], PushLibraryURI, authToken, "No Description")
			if err != nil {
				sylog.Fatalf("%v\n", err)
			}
		} else {
			sylog.Fatalf("Couldn't push image to library: %v", remoteWarning)
		}
	},

	Use:     docs.PushUse,
	Short:   docs.PushShort,
	Long:    docs.PushLong,
	Example: docs.PushExample,
}

func handlePushFlags(cmd *cobra.Command) {
	// if we can load config and if default endpoint is set, use that
	// otherwise fall back on regular authtoken and URI behavior
	endpoint, err := sylabsRemote(remoteConfig)
	if err == scs.ErrNoDefault {
		sylog.Warningf("No default remote in use, falling back to: %v", PushLibraryURI)
		sylog.Debugf("using default key server url: %v", KeyServerURL)
		return
	} else if err != nil {
		sylog.Fatalf("Unable to load remote configuration: %v", err)
	}

	authToken = endpoint.Token
	if !cmd.Flags().Lookup("library").Changed {
		uri, err := endpoint.GetServiceURI("library")
		if err != nil {
			sylog.Fatalf("Unable to get library service URI: %v", err)
		}
		PushLibraryURI = uri
	}

	uri, err := endpoint.GetServiceURI("keystore")
	if err != nil {
		sylog.Warningf("Unable to get library service URI: %v, defaulting to %s.", err, KeyServerURL)
		return
	}
	KeyServerURL = uri
}<|MERGE_RESOLUTION|>--- conflicted
+++ resolved
@@ -60,13 +60,8 @@
 				// if its not signed, print a warning
 				if !imageSigned {
 					sylog.Infof("TIP: Learn how to sign your own containers here : https://www.sylabs.io/docs/")
-<<<<<<< HEAD
-					fmt.Fprintf(os.Stderr, "\nUnable to verify Your container! You REALLY should sign your container before pushing!\n")
-					fmt.Fprintf(os.Stderr, "Stoping upload.\n")
-=======
 					fmt.Fprintf(os.Stderr, "\nUnable to verify your container! You REALLY should sign your container before pushing!\n")
 					fmt.Fprintf(os.Stderr, "Stopping upload.\n")
->>>>>>> b50f8b2d
 					os.Exit(3)
 				}
 			} else {
