--- conflicted
+++ resolved
@@ -1,5 +1,4 @@
-<<<<<<< HEAD
-singularity-container (2.5.0-1) unstable; urgency=high
+singularity-container (2.5.0rc2-1) unstable; urgency=high
 
   * Restore docker-extract aufs whiteout handling that implements correct
     extraction of docker container layers. This adds libarchive-devel as a
@@ -18,12 +17,11 @@
   * Fix for check_mounted() to check parent directories #1436
 
  -- Gregory M. Kurtzer <gmkurtzer@gmail.com>  Wed, 04 Apr 2018 16:23:13 -0700
-=======
+
 singularity-container (2.4.5-1) unstable; urgency=high
 
   * Strip authorization header on http redirect to different domain when
     interacting with docker registries.
->>>>>>> 0b17e182
 
 singularity-container (2.4.4-1) unstable; urgency=high
 
