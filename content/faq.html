--- conflicted
+++ resolved
@@ -561,17 +561,6 @@
 small start-up cost to create and tear-down the container, which has been
 measured to be anywhere from 10 - 20 thousandths of a second.
 </p>
-<<<<<<< HEAD
-=======
-<p>
-On a related note, what we have found so far is that not all operating systems
-are created equal in terms of their build environment and optimized tool chains.
-Red Hat for example has a very optimal tool chain which they use for their
-Enterprise product line and it is not available to other distributions (or
-rebuilds) and thus their resulting binaries and libraries have been more
-performant then other Linux distributions we have tested.
-</p>
->>>>>>> 8b63b767
 <a class="popup-close" href="javascript:close_popup()">x</a>
 </div>
 </div>
